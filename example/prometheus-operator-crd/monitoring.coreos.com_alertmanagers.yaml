--- conflicted
+++ resolved
@@ -3015,96 +3015,11 @@
                 description: ServiceAccountName is the name of the ServiceAccount
                   to use to run the Prometheus Pods.
                 type: string
-<<<<<<< HEAD
-              description: Define which Nodes the Pods are scheduled on.
-              type: object
-            paused:
-              description: If set to true all actions on the underlaying managed objects
-                are not goint to be performed, except for delete actions.
-              type: boolean
-            podMetadata:
-              description: PodMetadata configures Labels and Annotations which are
-                propagated to the alertmanager pods.
-              properties:
-                annotations:
-                  additionalProperties:
-                    type: string
-                  description: 'Annotations is an unstructured key value map stored
-                    with a resource that may be set by external tools to store and
-                    retrieve arbitrary metadata. They are not queryable and should
-                    be preserved when modifying objects. More info: http://kubernetes.io/docs/user-guide/annotations'
-                  type: object
-                labels:
-                  additionalProperties:
-                    type: string
-                  description: 'Map of string keys and values that can be used to
-                    organize and categorize (scope and select) objects. May match
-                    selectors of replication controllers and services. More info:
-                    http://kubernetes.io/docs/user-guide/labels'
-                  type: object
-                name:
-                  description: 'Name must be unique within a namespace. Is required
-                    when creating resources, although some resources may allow a client
-                    to request the generation of an appropriate name automatically.
-                    Name is primarily intended for creation idempotence and configuration
-                    definition. Cannot be updated. More info: http://kubernetes.io/docs/user-guide/identifiers#names'
-                  type: string
-              type: object
-            portName:
-              description: Port name used for the pods and governing service. This
-                defaults to web
-              type: string
-            priorityClassName:
-              description: Priority class assigned to the Pods
-              type: string
-            replicas:
-              description: Size is the expected size of the alertmanager cluster.
-                The controller will eventually make the size of the running cluster
-                equal to the expected size.
-              format: int32
-              type: integer
-            resources:
-              description: Define resources requests and limits for single Pods.
-              properties:
-                limits:
-                  additionalProperties:
-                    type: string
-                  description: 'Limits describes the maximum amount of compute resources
-                    allowed. More info: https://kubernetes.io/docs/concepts/configuration/manage-compute-resources-container/'
-                  type: object
-                requests:
-                  additionalProperties:
-                    type: string
-                  description: 'Requests describes the minimum amount of compute resources
-                    required. If Requests is omitted for a container, it defaults
-                    to Limits if that is explicitly specified, otherwise to an implementation-defined
-                    value. More info: https://kubernetes.io/docs/concepts/configuration/manage-compute-resources-container/'
-                  type: object
-              type: object
-            retention:
-              description: Time duration Alertmanager shall retain data for. Default
-                is '120h', and must match the regular expression `[0-9]+(ms|s|m|h)`
-                (milliseconds seconds minutes hours).
-              type: string
-            routePrefix:
-              description: The route prefix Alertmanager registers HTTP handlers for.
-                This is useful, if using ExternalURL and a proxy is rewriting HTTP
-                routes of a request, and the actual ExternalURL is still true, but
-                the server serves requests under a different route prefix. For example
-                for use with `kubectl proxy`.
-              type: string
-            secrets:
-              description: Secrets is a list of Secrets in the same namespace as the
-                Alertmanager object, which shall be mounted into the Alertmanager
-                Pods. The Secrets are mounted into /etc/alertmanager/secrets/<secret-name>.
-              items:
-=======
               sha:
                 description: SHA of Alertmanager container image to be deployed. Defaults
                   to the value of `version`. Similar to a tag, but the SHA explicitly
                   deploys an immutable container image. Version and Tag are ignored
                   if SHA is set.
->>>>>>> d0a871b7
                 type: string
               storage:
                 description: Storage is the definition of how storage will be used
@@ -3136,145 +3051,6 @@
                           More info: http://kubernetes.io/docs/user-guide/volumes#emptydir'
                         type: string
                     type: object
-<<<<<<< HEAD
-                  type: array
-                windowsOptions:
-                  description: The Windows specific settings applied to all containers.
-                    If unspecified, the options within a container's SecurityContext
-                    will be used. If set in both SecurityContext and PodSecurityContext,
-                    the value specified in SecurityContext takes precedence.
-                  properties:
-                    gmsaCredentialSpec:
-                      description: GMSACredentialSpec is where the GMSA admission
-                        webhook (https://github.com/kubernetes-sigs/windows-gmsa)
-                        inlines the contents of the GMSA credential spec named by
-                        the GMSACredentialSpecName field. This field is alpha-level
-                        and is only honored by servers that enable the WindowsGMSA
-                        feature flag.
-                      type: string
-                    gmsaCredentialSpecName:
-                      description: GMSACredentialSpecName is the name of the GMSA
-                        credential spec to use. This field is alpha-level and is only
-                        honored by servers that enable the WindowsGMSA feature flag.
-                      type: string
-                    runAsUserName:
-                      description: The UserName in Windows to run the entrypoint of
-                        the container process. Defaults to the user specified in image
-                        metadata if unspecified. May also be set in PodSecurityContext.
-                        If set in both SecurityContext and PodSecurityContext, the
-                        value specified in SecurityContext takes precedence. This
-                        field is beta-level and may be disabled with the WindowsRunAsUserName
-                        feature flag.
-                      type: string
-                  type: object
-              type: object
-            serviceAccountName:
-              description: ServiceAccountName is the name of the ServiceAccount to
-                use to run the Prometheus Pods.
-              type: string
-            sha:
-              description: SHA of Alertmanager container image to be deployed. Defaults
-                to the value of `version`. Similar to a tag, but the SHA explicitly
-                deploys an immutable container image. Version and Tag are ignored
-                if SHA is set.
-              type: string
-            storage:
-              description: Storage is the definition of how storage will be used by
-                the Alertmanager instances.
-              properties:
-                emptyDir:
-                  description: 'EmptyDirVolumeSource to be used by the Prometheus
-                    StatefulSets. If specified, used in place of any volumeClaimTemplate.
-                    More info: https://kubernetes.io/docs/concepts/storage/volumes/#emptydir'
-                  properties:
-                    medium:
-                      description: 'What type of storage medium should back this directory.
-                        The default is "" which means to use the node''s default medium.
-                        Must be an empty string (default) or Memory. More info: https://kubernetes.io/docs/concepts/storage/volumes#emptydir'
-                      type: string
-                    sizeLimit:
-                      description: 'Total amount of local storage required for this
-                        EmptyDir volume. The size limit is also applicable for memory
-                        medium. The maximum usage on memory medium EmptyDir would
-                        be the minimum value between the SizeLimit specified here
-                        and the sum of memory limits of all containers in a pod. The
-                        default is nil which means that the limit is undefined. More
-                        info: http://kubernetes.io/docs/user-guide/volumes#emptydir'
-                      type: string
-                  type: object
-                volumeClaimTemplate:
-                  description: A PVC spec to be used by the Prometheus StatefulSets.
-                  properties:
-                    apiVersion:
-                      description: 'APIVersion defines the versioned schema of this
-                        representation of an object. Servers should convert recognized
-                        schemas to the latest internal value, and may reject unrecognized
-                        values. More info: https://git.k8s.io/community/contributors/devel/sig-architecture/api-conventions.md#resources'
-                      type: string
-                    kind:
-                      description: 'Kind is a string value representing the REST resource
-                        this object represents. Servers may infer this from the endpoint
-                        the client submits requests to. Cannot be updated. In CamelCase.
-                        More info: https://git.k8s.io/community/contributors/devel/sig-architecture/api-conventions.md#types-kinds'
-                      type: string
-                    metadata:
-                      description: EmbeddedMetadata contains metadata relevant to
-                        an EmbeddedResource.
-                      properties:
-                        annotations:
-                          additionalProperties:
-                            type: string
-                          description: 'Annotations is an unstructured key value map
-                            stored with a resource that may be set by external tools
-                            to store and retrieve arbitrary metadata. They are not
-                            queryable and should be preserved when modifying objects.
-                            More info: http://kubernetes.io/docs/user-guide/annotations'
-                          type: object
-                        labels:
-                          additionalProperties:
-                            type: string
-                          description: 'Map of string keys and values that can be
-                            used to organize and categorize (scope and select) objects.
-                            May match selectors of replication controllers and services.
-                            More info: http://kubernetes.io/docs/user-guide/labels'
-                          type: object
-                        name:
-                          description: 'Name must be unique within a namespace. Is
-                            required when creating resources, although some resources
-                            may allow a client to request the generation of an appropriate
-                            name automatically. Name is primarily intended for creation
-                            idempotence and configuration definition. Cannot be updated.
-                            More info: http://kubernetes.io/docs/user-guide/identifiers#names'
-                          type: string
-                      type: object
-                    spec:
-                      description: 'Spec defines the desired characteristics of a
-                        volume requested by a pod author. More info: https://kubernetes.io/docs/concepts/storage/persistent-volumes#persistentvolumeclaims'
-                      properties:
-                        accessModes:
-                          description: 'AccessModes contains the desired access modes
-                            the volume should have. More info: https://kubernetes.io/docs/concepts/storage/persistent-volumes#access-modes-1'
-                          items:
-                            type: string
-                          type: array
-                        dataSource:
-                          description: This field requires the VolumeSnapshotDataSource
-                            alpha feature gate to be enabled and currently VolumeSnapshot
-                            is the only supported data source. If the provisioner
-                            can support VolumeSnapshot data source, it will create
-                            a new volume and data will be restored to the volume at
-                            the same time. If the provisioner does not support VolumeSnapshot
-                            data source, volume will not be created and the failure
-                            will be reported as an event. In the future, we plan to
-                            support more data source types and the behavior of the
-                            provisioner may change.
-                          properties:
-                            apiGroup:
-                              description: APIGroup is the group for the resource
-                                being referenced. If APIGroup is not specified, the
-                                specified Kind must be in the core API group. For
-                                any other third-party types, APIGroup is required.
-=======
                   volumeClaimTemplate:
                     description: A PVC spec to be used by the Prometheus StatefulSets.
                     properties:
@@ -3296,7 +3072,6 @@
                         properties:
                           annotations:
                             additionalProperties:
->>>>>>> d0a871b7
                               type: string
                             description: 'Annotations is an unstructured key value
                               map stored with a resource that may be set by external
