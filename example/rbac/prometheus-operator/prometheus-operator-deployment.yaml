apiVersion: apps/v1
kind: Deployment
metadata:
  labels:
    app.kubernetes.io/component: controller
    app.kubernetes.io/name: prometheus-operator
<<<<<<< HEAD
    app.kubernetes.io/version: 0.54.1
=======
    app.kubernetes.io/version: 0.55.0
>>>>>>> fd0fe0ae
  name: prometheus-operator
  namespace: default
spec:
  replicas: 1
  selector:
    matchLabels:
      app.kubernetes.io/component: controller
      app.kubernetes.io/name: prometheus-operator
  template:
    metadata:
      annotations:
        kubectl.kubernetes.io/default-container: prometheus-operator
      labels:
        app.kubernetes.io/component: controller
        app.kubernetes.io/name: prometheus-operator
<<<<<<< HEAD
        app.kubernetes.io/version: 0.54.1
=======
        app.kubernetes.io/version: 0.55.0
>>>>>>> fd0fe0ae
    spec:
      automountServiceAccountToken: true
      containers:
      - args:
        - --kubelet-service=kube-system/kubelet
<<<<<<< HEAD
        - --prometheus-config-reloader=quay.io/prometheus-operator/prometheus-config-reloader:v0.54.1
        image: quay.io/prometheus-operator/prometheus-operator:v0.54.1
=======
        - --prometheus-config-reloader=quay.io/prometheus-operator/prometheus-config-reloader:v0.55.0
        image: quay.io/prometheus-operator/prometheus-operator:v0.55.0
>>>>>>> fd0fe0ae
        name: prometheus-operator
        ports:
        - containerPort: 8080
          name: http
        resources:
          limits:
            cpu: 200m
            memory: 200Mi
          requests:
            cpu: 100m
            memory: 100Mi
        securityContext:
          allowPrivilegeEscalation: false
          capabilities:
            drop:
            - ALL
          readOnlyRootFilesystem: true
      nodeSelector:
        kubernetes.io/os: linux
      securityContext:
        runAsNonRoot: true
        runAsUser: 65534
      serviceAccountName: prometheus-operator<|MERGE_RESOLUTION|>--- conflicted
+++ resolved
@@ -4,11 +4,7 @@
   labels:
     app.kubernetes.io/component: controller
     app.kubernetes.io/name: prometheus-operator
-<<<<<<< HEAD
-    app.kubernetes.io/version: 0.54.1
-=======
     app.kubernetes.io/version: 0.55.0
->>>>>>> fd0fe0ae
   name: prometheus-operator
   namespace: default
 spec:
@@ -24,23 +20,14 @@
       labels:
         app.kubernetes.io/component: controller
         app.kubernetes.io/name: prometheus-operator
-<<<<<<< HEAD
-        app.kubernetes.io/version: 0.54.1
-=======
         app.kubernetes.io/version: 0.55.0
->>>>>>> fd0fe0ae
     spec:
       automountServiceAccountToken: true
       containers:
       - args:
         - --kubelet-service=kube-system/kubelet
-<<<<<<< HEAD
-        - --prometheus-config-reloader=quay.io/prometheus-operator/prometheus-config-reloader:v0.54.1
-        image: quay.io/prometheus-operator/prometheus-operator:v0.54.1
-=======
         - --prometheus-config-reloader=quay.io/prometheus-operator/prometheus-config-reloader:v0.55.0
         image: quay.io/prometheus-operator/prometheus-operator:v0.55.0
->>>>>>> fd0fe0ae
         name: prometheus-operator
         ports:
         - containerPort: 8080
