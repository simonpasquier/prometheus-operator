--- conflicted
+++ resolved
@@ -3,11 +3,7 @@
 metadata:
   labels:
     app.kubernetes.io/name: prometheus-operator-admission-webhook
-<<<<<<< HEAD
-    app.kubernetes.io/version: 0.67.1
-=======
     app.kubernetes.io/version: 0.68.0
->>>>>>> 52526e3b
   name: prometheus-operator-admission-webhook
   namespace: default
 spec:
