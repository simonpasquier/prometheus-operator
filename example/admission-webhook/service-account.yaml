apiVersion: v1
automountServiceAccountToken: false
kind: ServiceAccount
metadata:
  labels:
    app.kubernetes.io/name: prometheus-operator-admission-webhook
<<<<<<< HEAD
    app.kubernetes.io/version: 0.59.2
=======
    app.kubernetes.io/version: 0.60.0
>>>>>>> 8004e084
  name: prometheus-operator-admission-webhook
  namespace: default<|MERGE_RESOLUTION|>--- conflicted
+++ resolved
@@ -4,10 +4,6 @@
 metadata:
   labels:
     app.kubernetes.io/name: prometheus-operator-admission-webhook
-<<<<<<< HEAD
-    app.kubernetes.io/version: 0.59.2
-=======
     app.kubernetes.io/version: 0.60.0
->>>>>>> 8004e084
   name: prometheus-operator-admission-webhook
   namespace: default