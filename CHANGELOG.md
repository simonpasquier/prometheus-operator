<<<<<<< HEAD
=======
## 0.68.0 / 2023-09-06

* [FEATURE] Add support for Webex receiver to the AlertmanagerConfig CRD. #5305
* [FEATURE] Add support for Bot Token File for Telegram receiver in AlermanagerConfig CRD. #5882
* [FEATURE] Add support for MetricRelabelings to the ScrapeConfig CRD. #5805
* [FEATURE] Add support for DNS service discovery fields to the ScrapeConfig CRD. #5866
* [FEATURE] Add support for `keep_dropped_targets` to Prometheus, PrometheusAgent, ServiceMonitor, PodMonitor, Probe and ScrapeConfig CRDs. #5897
* [FEATURE] Don't trigger reconcile loops if statefulsets have different `revisionHistoryLimit`. #5773
* [ENHANCEMENT] Decrease CPU usage when reconciling ThanosRuler resources. #5784
* [BUGFIX] Fix sharding in Probe CRD. #5735
* [BUGFIX] Fix text-only email configs in AlertmanagerConfig CRD. #5804
* [BUGFIX] Fix rejecting PodMonitor, ServiceMonitor, Probes and ScrapeConfigs with invalid relabelings. #5841 #5856
* [BUGFIX] Fix Kubernetes Service Discovery in ScrapeConfig CRD. #5871
* [BUGFIX] Fix reserved labels being overriden by external labels. #5888
* [BUGFIX] Fix updating Status of Prometheus, Alertmanager and ThanosRuler even the operator fails to update their statefulsets. #5891

>>>>>>> 52526e3b
## 0.67.1 / 2023-08-03

* [BUGFIX] Avoid skipping `AlertmanagerConfig` resources for Alertmanager versions prior v0.25.0. #5788

## 0.67.0 / 2023-07-27

* [FEATURE] Add `spec.scheme` field to the ScrapeConfig CRD. #5679
* [FEATURE] Add `spec.params` field to the ScrapeConfig CRD. #5750
* [FEATURE] Add `spec.scrapeInterval` and `spec.scrapeTimeout` fields to the ScrapeConfig CRD. #5742
* [FEATURE] Add support for TLS configuration to the ScrapeConfig CRD. #5710
* [FEATURE] Add support for scrape limits to the ScrapeConfig CRD. #5658
* [FEATURE] Add support for Kubernetes node service discovery to the ScrapeConfig CRD. #5675
* [FEATURE] Add support for Consul service discovery to the ScrapeConfig CRD. #5709
* [FEATURE] Add support for ScrapeConfig objects to `spec.excludedFromEnforcement` (Prometheus CRD). #5577
* [FEATURE] Add support for global scrape limits to the Prometheus CRD. #5646
* [FEATURE] Add `spec.alertmanagerConfiguration.smtp` field to the Alertmanager CRD. #5649
* [FEATURE] Add support for Discord integration to the AlertmanagerConfig CRD. #5671
* [ENHANCEMENT] (jsonnet) expose resource settings for the reloader. #5768
* [BUGFIX] Avoid deadlock of the config reloader when the initial configuration is invalid. #5743
* [BUGFIX] Reload the Alertmanager configuration when templates are modified. #5727

## 0.66.0 / 2023-06-14

After research, we noticed how the default CPU requests of the config-reloader container were too high compared to the effective usage. We decided to decrease the default CPU requests from `100m` to `10m`. For most environments, this won't make a difference but if you need to increase the values, you can use the `-config-reloader-cpu-request` and `-config-reloader-cpu-limit` CLI arguments of the Prometheus operator.

* [CHANGE] Decrease the default CPU requests for the config-reloader container from `100m` to `10m`. #5539
* [FEATURE] Add `spec.alertmanagerConfiguration.global.PagerdutyURL` to the `Alertmanager` CRD. #5469
* [FEATURE] Add `spec.volumeMounts` to the `ThanosRuler` CRD. #5541
* [FEATURE] Add `spec.remoteWrite.sendNativeHistograms` to `Prometheus` and `PrometheusAgent` CRDs. #5564
* [FEATURE] Add `spec.tracingConfig` to `Prometheus` and `PrometheusAgent` CRDs. #5591 #5640
* [FEATURE] Add `followRedirects` field to the `RemoteRead` configuration. #5612
* [FEATURE] Add `spec.automountServiceAccountToken` to the `Alertmanager` CRD. #5474
* [FEATURE] Support `keep_firing_for` fields for `PrometheusRule` CRD. #5651
* [FEATURE] Allow to add custom annotations to all resources managed by the operator. #5626
* [FEATURE] Add `BasicAuth` and `Authorization` support to `ScrapeConfig` CRD. #5642
* [ENHANCEMENT] Add `-kubelet-selector` CLI argument to filter the Kubernetes nodes by labels. #5641
* [BUGFIX] Fix bug with logs that don't end with new line(`\n`) characters. #5566
* [BUGFIX] Fix Prometheus and Alertmanager not picking up the web server's certificate after renewal. #5535
* [BUGFIX] Fix config-reloader not handling SIGTERM signal. #5617
* [BUGFIX] Fix Thanos volume name when using VolumeClaimTemplate in `Prometheus` CRD. #5596
* [BUGFIX] Fix WAL Compression configuration for `PrometheusAgent` CRD. #5625
* [BUGFIX] Fix DNS name resolution for individual ThanosRuler pods. #5632

## 0.65.2 / 2023-05-31

* [BUGFIX] Fix relabeling issue in `ScrapeConfig` CRD. #5611

## 0.65.1 / 2023-05-05

* [BUGFIX] Fix panic when ScrapeConfig CRD is not installed. #5550

## 0.65.0 / 2023-05-04

The main change introduced by this release is the new v1alpha1 `ScrapeConfig` CRD.
This implements the [proposal](https://github.com/prometheus-operator/prometheus-operator/blob/main/Documentation/proposals/202212-scrape-config.md)
documented in [#5279](https://github.com/prometheus-operator/prometheus-operator/pull/5279)
and provides a Kubernetes native API to create and manage additional scrape configurations.

To try it, follow the following steps:
1. Install the new CRD in the cluster (see
   `example/prometheus-operator-crd/monitoring.coreos.com_scrapeconfigs.yaml`).
2. Update the Prometheus operator's RBAC permissions to manage `ScrapeConfig` resources
   (see `example/rbac/prometheus-operator/prometheus-operator-cluster-role.yaml`).

**NOTE**: if these conditions aren't met, the operator will start but it won't
be able to reconcile the `ScrapeConfig` resources.

* [FEATURE] Add the `status` subresource for the `ThanosRuler` CRD. #5520
* [FEATURE] Add `spec.web.timeout` and `spec.web.getConcurrency` to the `Alertmanager` CRD. #5478
* [FEATURE] Add `spec.groups[].limit` to the `Prometheus` CRD. #4999
* [FEATURE] Add ScrapeConfig CRD. #5335
* [ENHANCEMENT] Set a default for `seccompProfile` on the operator and webhook Deployments to `RuntimeDefault`. #5477
* [ENHANCEMENT] Add optional liveness and readiness probes to `prometheus-config-reloader`. This can be enabled via the `--enable-config-reloader-probes` CLI flag. #5449
* [BUGFIX] Don't start the `PrometheusAgent` controller if the CRD isn't present or the operator lacks permissions. #5476
* [BUGFIX] Declare `spec.rules` optional in `PrometheusRule` CRD. #5481
* [BUGFIX] Fix incorrect metric counter value for failed sync status. #5533

## 0.64.1 / 2023-04-24

* [BUGFIX] Fix panic when scraping `/metrics` with PrometheusAgent resources declared. #5511

## 0.64.0 / 2023-03-29

This release provides first-class support for running Prometheus in agent mode
with the new `PrometheusAgent` CRD. As the v1alpha1 version tells it, we don't
recommend using it in production but we're eager to hear all possible feedback.

To try it, follow the following steps:
1. Install the new CRD in the cluster (see
   `example/prometheus-operator-crd/monitoring.coreos.com_prometheusagents.yaml`).
2. Update the Prometheus operator's RBAC permissions to manage PrometheusAgents resources
   (see `example/rbac/prometheus-operator/prometheus-operator-cluster-role.yaml`).

**NOTE**: if these conditions aren't met, the operator will start but it won't
be able to reconcile the PrometheusAgent resources.

For the first time, the container images associated to this release are signed
using [sigstore](https://www.sigstore.dev/).

* [CHANGE] Remove the `/apis` endpoints from the operator's web server. #5396
* [CHANGE] Set default default value of `spec.portName` to `web`. #5350
* [FEATURE] Add v1alpha1 `PrometheusAgent` CRD to run Prometheus in agent mode. #5385
* [FEATURE] Add `--reload-timeout` argument to the config-reloader binary which controls how long the program will wait for the reload operation to complete (default: 30s). #5349
* [ENHANCEMENT] Set web server's `ReadTimeout` and `ReadHeaderTimeout` to 30s for Prometheus operator and config-reloader to avoid potential slowloris attacks. #5340
* [ENHANCEMENT] Add support for `DropEqual` and `KeepEqual` relabeling actions. #5368
* [ENHANCEMENT] Drop invalid `PrometheusRule` objects instead of failing the reconciliation of Prometheus and ThanosRuler objects. #5221
* [ENHANCEMENT] Add `spec.thanos.blockSize` field to the `Prometheus` CRD. #5360
* [ENHANCEMENT] Add `spec.thanos.configTimeout` and `spec.thanos.configInterval` to the Prometheus CRD. #5399
* [ENHANCEMENT] Add `spec.alertmanagerConfiguration.global.slackApiUrl` field to the `Alertmanager` CRD. #5383
* [ENHANCEMENT] Add `spec.alertmanagerConfiguration.global.opsGenieApiUrl` and `spec.alertmanagerConfiguration.global.opsGenieApiKey` fields to the `Alertmanager` CRD. #5422
* [ENHANCEMENT] Reduce the operator's memory usage by using metadata informers for Kubernetes secrets and configmaps. #5424 #5448
* [BUGFIX] Add `init-config-reloader` init container to avoid a restart of the Alertmanager's `config-reloader` container when the pod starts. #5358

## 0.63.0 / 2023-02-08

* [CHANGE] Use `tmpfs` to store `Prometheus` and `Alertmanager` configuration. #5311
* [FEATURE] Add `status` subresource to the `Alertmanager` CRD. #5270
* [FEATURE] Add `spec.additionalArgs` to the `ThanosRuler` CRD. #5293
* [ENHANCEMENT] Add `spec.web.maxConnections` to the `Prometheus` CRD. #5175
* [BUGFIX] Fix unsupported types in Alertmanager route sanitizer log lines. #5296
* [BUGFIX] Fix `ThanosRuler` StatefulSet re-creation bug when labels are specified. #5318

## 0.62.0 / 2023-01-04

* [CHANGE] Use `spec.version` of the Prometheus object as the image's tag if the image name is untagged. #5171
* [FEATURE] Generate "apply configuration" types. #5243
* [FEATURE] Add `spec.podTargetLabels` field to the Prometheus CRD for adding pod target labels to every PodMonitor/ServiceMonitor. #5206
* [FEATURE] Add `spec.version` field to the ThanosRuler CRD. #5177
* [ENHANCEMENT] Add `basicAuth` field to the Prometheus CRD for alerting configuration of Prometheus. #5170
* [ENHANCEMENT] Add `spec.imagePullPolicy` to Prometheus, Alertmanager and ThanosRuler CRDs. #5203
* [ENHANCEMENT] Add `activeTimeIntervals` field to AlertmanagerConfig CRD. #5198
* [ENHANCEMENT] Support `time_intervals` and `active_time_intervals` in the Alertmanager configurations. #5135
* [ENHANCEMENT] Support new fields in the Alertmanager v0.25.0 configuration. #5254 #5263

## 0.61.1 / 2022-11-24

* [BUGFIX] Fixed a regression that caused the ThanosRuler statefulsets to be stuck after upgrading the operator to v0.61.0. #5183

## 0.61.0 / 2022-11-16

* [CHANGE] Updated `RuleGroup` description and add validation for the CRD. #5072
* [CHANGE] Removed validations in the operator that are already covered at the CRD level. #5108
* [CHANGE] jsonnet: Enforced existence of the TLS secret for the admission webhook deployment. #5112
* [CHANGE] jsonnet: Changed default port of the admission webhook service from 8443 to 443. #5112
* [CHANGE] Added a filter for non-running pods in the `ServiceMonitor` CRD. #5149
* [FEATURE] Added `spec.attachMetadata.node` in the `ServiceMonitor` CRD. #5147
* [ENHANCEMENT] Updated `ProbeTLSConfig` and `SafeTLSConfig` description. #5081
* [ENHANCEMENT] Updated admission webhook deployment's jsonnet to avoid down-time on updates. #5099
* [ENHANCEMENT] Added the `filterExternalLabels` field to the remote read configuration of the `Prometheus` CRD. #5142
* [ENHANCEMENT] Added `enableHttp2` field to `AlertingEndpoints` #5152
* [ENHANCEMENT] Updated `ThanosRuler` arguments (`QueryConfig`, `AlertManagerConfig`, `ObjectStorageConfig` and `TracingConfig`) to be directly read from secrets instead of using ENV vars. #5122
* [ENHANCEMENT] Add `alertmanagerConfigMatcherStrategy` to `Alertmanager` CRD in order to disable auto-generated namespace matchers. #5084
* [BUGFIX] Ignore `PartialResponseStrategy` in the `Prometheus` CRD. This field is only applicable for the Thanos Ruler. #5125

## 0.60.1 / 2022-10-10

* [BUGFIX] Fixed configuration when `spec.tsdb.outOfOrderTimeWindow` is set in the Prometheus CRD. #5078

## 0.60.0 / 2022-10-06

* [CHANGE] Added `filterRunning` field to the PodMonitor CRD. By default, non-running pods are dropped by the Prometheus service discovery. To preserve the old behavior and keep pods which aren't running, set `filterRunning: false`. #5049
* [FEATURE] Added `grpcListenLocal` and `httpListenLocal` fields to the Thanos sidecar configuration of the Prometheus CRD. #5045
* [FEATURE] Added `hostNetwork` field to the Prometheus CRD. #5010
* [FEATURE] Added `spec.tsdb.outOfOrderTimeWindow` field to the Prometheus CRD to allow out-of-order samples in TSDB. #5071
* [ENHANCEMENT] Added columns showing the Prometheus conditions to the output of `kubectl get prometheus`. #5055
* [ENHANCEMENT] Added `observedGeneration` field to the Prometheus status conditions. #5005

## 0.59.2 / 2022-09-20

* [CHANGE/BUGFIX] Removed `FOWNER` capability from the Thanos sidecar. #5030

## 0.59.1 / 2022-09-12

* [BUGFIX] Fixed secret and configmap volume names that need to be mounted in additional containers. #5000
* [BUGFIX] Removed `CAP_FOWNER` capability for the Thanos sidecar when not required. #5004
* [BUGFIX] Removed the `CAP_` prefix of the `FOWNER` capability on Thanos sidecar. #5014

## 0.59.0 / 2022-09-02

* [FEATURE] Added validations for timeout and time settings of alertmanager at CRD level. #4898
* [FEATURE] Added support for global `resolveTimeout` and `httpConfig` in Alertmanager CRD. #4622
* [FEATURE] Added support for `additionalArgs` field to the Prometheus CRD for Prometheus, Alertmanager and Thanos sidecar. #4863
* [ENHANCEMENT] Added `tracingConfigFile` option to ThanosRuler CRD. #4962
* [BUGFIX] Fixed compress alertmanager secret to circumvent maximum size limit of 1048576 bytes. #4906
* [BUGFIX] Fixed namespace enforcement exclusion on newly created Prometheus objects. #4915
* [BUGFIX] Fixed `CAP_FOWNER` capability to Thanos sidecar container. #4931
* [BUGFIX] Fixed `spec.query.maxSamples` and `spec.query.maxConcurrency` fields of Prometheus CRD. #4951
* [BUGFIX] Fixed Thanos sidecar connectivity issue when Prometheus TLS is enabled. #4954
* [BUGFIX] Fixed Prometheus and Alertmanager Pods not created when Secret name exceeds 63 characters. #4988

## 0.58.0 / 2022-07-19

* [FEATURE] Add validations for timeout and time settings of alertmanager at CRD level. #4827, #4881
* [FEATURE] Extend the PrometheusSpec to allow to configure the `max_exemplars`. #4834
* [FEATURE] Add support for web TLS configuration for Alertmanager CRD. #4868
* [ENHANCEMENT] Add support for `uppercase`, `lowercase`, and `CamelCase` relabel actions. #4840, #4873
* [ENHANCEMENT] Added support for `enable_http2` in endpoint scrape configuration. #4836
* [BUGFIX] Fixed missing conversion of the `followRedirects` field in HTTP configuration for AlertmanagerConfig v1beta1. #4854
* [BUGFIX] fix AlertmanagerConfig.Spec.Route nil panic. #4853
* [BUGFIX] Optimise warning log message during sanitization of OpsGenie configuration. #4833

## 0.57.0 / 2022-06-02

The main change introduced by this release is a new v1beta1 API version for the
AlertmanagerConfig CRD.

Changes compared to the v1alpha1 API:
* Renamed `spec.muteTimeIntervals` field to `to spec.timeIntervals`.
* Removed `regex` field from the `Matcher` type.
* Replaced all `v1.SecretKeySelector` types by the `SecretKeySelector` type
  * Removed `optional` field.
  * `name` and `key` fields are required.

As a pre-requisite, you need to deploy the admission webhook and configure the
conversion webhook in the AlertmanagerConfig CRD object so that users can use
both v1alpha1 and v1beta1 versions at the same time. There are more details in
`Documentation/user-guides/webhook.md` about the webhook configuration.

Because of the conversion webhook requirement, the new version is an opt-in
feature: the `bundle.yaml` file and the manifests from
`example/prometheus-operator-crd` don't deploy the new API version (the
manifests to enable the v1beta1 version are under the
`example/prometheus-operator-crd-full` directory). We will wait until v0.59.0
(at least) before enabling the new API version by default.

* [CHANGE] Added validations at the API level for the time-based fields of the ThanosRuler CRD. #4815
* [CHANGE] Added validations at the API level for the OpsGenie's `responders` field of the AlertmanagerConfig CRD. #4725
* [FEATURE] Added v1beta1 version for AlertmanagerConfig CRD. #4709
* [FEATURE] Added support for Telegram receiver in the AlertmanagerConfig CRD. #4726
* [FEATURE] Added `updateAlerts` field to the OpsGenie configuration of the AlertmanagerConfig CRD. #4726
* [FEATURE] Added `hostAliases` field to the the Alertmanager, Prometheus and ThanosRuler CRDs. #4787
* [ENHANCEMENT] Added configuration option in the jsonnet mixins to specify the aggregation labels. #4814
* [ENHANCEMENT] Added `attachMetadata` field to the PodMonitor CRD. #4792
* [BUGFIX] Fixed the curl command for exec probes when `listenLocal` is set to true in the Prometheus object. It avoids temporary service outage due to long WAL replays. #4804

## 0.56.3 / 2022-05-23

* [BUGFIX] Fixed errors for Alertmanager configurations using the new `entity`, `actions` and `opsgenie_api_key_file` fields. #4797
* [BUGFIX] Fixed high CPU usage by reducing the number of number of reconciliations on Prometheus objects. #4798 #4806

## 0.56.2 / 2022-05-09

* [BUGFIX] Fix StatefulSet spec's generation to be determistic when `spec.containers` is not empty. #4772

## 0.56.1 / 2022-05-03

* [BUGFIX] Avoid unnecessary updates of the Prometheus StatefulSet object. #4762

## 0.56.0 / 2022-04-20

* [CHANGE] Added validation at the API level for size-based fields of the Prometheus CRD. #4661
* [CHANGE] Added validation at the API level for log level and format fields of the Alertmanager, Prometheus and ThanosRuler CRDs. #4638
* [CHANGE] Added validation at the API level for duration and time-based fields of the Prometheus CRD. #4684
* [CHANGE] Added shortnames for custom resources (`amcfg` for AlertmanagerConfig, `am` for Alertmanager, `pmon` for PodMonitor, `prb` for Probe, `prom` for Prometheus, `smon` for ServiceMonitor, `ruler` for Thanos Ruler). #4680
* [FEATURE] Added `status` subresource to the Prometheus CRD. #4580
* [ENHANCEMENT] Added `excludedFromEnforce` field to the Prometheus CRD. It allows to define PodMonitor, ServiceMonitor, Probe or PrometheusRule objects for which the namespace label enforcement (if enabled) should not be applied. This deprecates `prometheusRulesExcludedFromEnforce` which is still supported but users are encouraged to migrate to the new field. #4397
* [ENHANCEMENT] Added `enableRemoteWriteReceiver` field to the Prometheus CRD. #4633
* [ENHANCEMENT] Added `entity` and `actions` fields for the OpsGenie receiver to the AlertmanagerConfig CRD. #4697
* [ENHANCEMENT] Added `prometheus_operator_reconcile_duration_seconds` histogram metric. #4706
* [BUGFIX] Added support for `opsgenie_api_key_file` and `api_key_file` in the generated Alertmanager configuration. #4666 #4738

## 0.55.1 / 2022-03-26

* [BUGFIX] Fixed Prometheus configuration when `spec.queryLogFile` has no path ("query.log" for instance). #4683

## 0.55.0 / 2022-03-09

* [CHANGE] Enabled read-only root filesystem for containers generated from the Prometheus, Alertmanager and ThanosRuler objects. #4552
* [CHANGE] Disabled privilege escalation for the containers generated from Prometheus, Alertmanager and ThanosRuler objects. #4552
* [CHANGE] Dropped all capabilities for the containers generated from Prometheus, Alertmanager and ThanosRuler objects. #4552
* [CHANGE] Added `emptyDir` volume to the Prometheus statefulset when `spec.queryLogFile` is only a base filename (e.g. `query.log` as opposed to `/tmp/query.log`). When the path contains a full path, a volume + volume mount should be explicitly given in the Prometheus spec since the root file system is now read-only. #4566
* [CHANGE/BUGFIX] Added skip TLS verify for the config-reloader HTTP client when informing Prometheus/Alertmanager on a config reload (partial fix for #4273). #4592
* [CHANGE] Switched using the `endpointslice` role for Prometheus by default if it is supported by the Kubernetes API. #4535
* [FEATURE] Added standalone admission webhook. #4494
* [FEATURE] Support the definition of Alertmanager configuration via AlertManagerConfig instead of Kubernetes secret (EXPERIMENTAL). #4220
* [FEATURE] Support sharding for Probe objects. #4587
* [ENHANCEMENT] Restore Prometheus StatefulSet liveness probe so that deadlocks are detected and recovered from. #4387, #4534
* [ENHANCEMENT] Added `-alertmanager-config-namespaces` CLI flag to the operator. #4455, #4619
* [ENHANCEMENT] `remoteWrite` and `remoteRead` fields of the Prometheus CRD not considered experimental anymore. #4555
* [ENHANCEMENT] Added support for follow_redirects in endpoint scrape configuration. #4563
* [ENHANCEMENT] Added support for Oauth2 in AlertmanagerConfig CRD. #4501
* [ENHANCEMENT] Improved logging when the given Prometheus version doesn't support some CR fields. #4571
* [ENHANCEMENT] Added `__tmp_ingress_address` label to preserve the initial host address of the ingress object. #4603
* [ENHANCEMENT] Fixed potential name collisions in Alertmanager configuration when merging AlertmanagerConfig objects. #4626
* [BUGFIX] Fixed panic when validating `Probe`. #4541
* [BUGFIX] Added validation for sourceLabels in relabel configuration. #4568
* [BUGFIX] Allow retention to be set only by size. #4590

## 0.54.1 / 2022-02-24

* [BUGFIX] Updated relabelConfig validation to accept Prometheus default config on labeldrop relabelConfig. #4579
* [BUGFIX] Fixed relabelConfigs for labelmap action. #4574

## 0.54.0 / 2022-01-26

* [FEATURE] Support SNS Receiver in AlertmanagerConfig CR. #4468
* [ENHANCEMENT] Specify SA token automounting on pod-level for operator and prometheus operand. #4514
* [ENHANCEMENT] Support following redirects and Oauth2 in HTTP Client config in raw alertmanager config secret. #4499
* [ENHANCEMENT] Add Replicas column for Thanos Ruler. #4496
* [ENHANCEMENT] Set User-Agent for the kubernetes client. #4506
* [BUGFIX] Avoid race during recreation of StatefulSet(s). #4504
* [BUGFIX] Add validation for proberSpec `url` field in `ProbeSpec`. #4483
* [BUGFIX] Add validation for relabel configs. #4429
* [BUGFIX] Add validation for scrapeTimeout validation. #4491

## 0.53.1 / 2021-12-20

* [BUGFIX] Fixed the validation pattern for the `february` month in the AlertManagerConfig CRD. #4458

## 0.53.0 / 2021-12-16

* [CHANGE] Added startup probe to Prometheus. #4433 #4369
* [FEATURE] Added support for mute time intervals in the AlertManagerConfig CRD. #4388
* [FEATURE] Added support for new matching syntax in the routes configuration of the AlertmanagerConfig CRD. #4332
* [FEATURE] Added support for new matching syntax in the inhibit rules configuration of the AlertmanagerConfig CRD. #4329
* [FEATURE] Added `headers` in the Remote Read configuration of the Prometheus CRD. #4323
* [FEATURE] Added `retryOnRateLimit` in the Remote Write configuration of the Prometheus CRD. #4420
* [FEATURE] Added support for PagerDuty links and images in the AlertManagerConfig CR. #4425
* [ENHANCEMENT] Optimized the generated Prometheus configuration to make it compatible with the new Prometheus agent mode. #4417
* [BUGFIX] Improved validation for the Alertmanager CRD to match with upstream Alertmanager. #4434
* [BUGFIX] Fixed propagation of annotations from spec.podMetadata to the StatefulSet's pods. #4422
* [BUGFIX] Ensured that `group_by` values are unique in the generated Alertmanager configuration. #4413
* [BUGFIX] Fixed generated secrets being larger than the maximum size limit of 1048576 bytes. #4427 #4449

## 0.52.1 / 2021-11-16

* [BUGFIX] Fixed regex in relabel_configs. #4395

## 0.52.0 / 2021-11-03

* [CHANGE] Extend sharding capabilities to `additionalScrapeConfigs`. #4324
* [CHANGE] Remove `app` label from Prometheus, Alertmanager and Thanos Ruler statefulsets/pods. #4350
* [FEATURE] Add `alertRelabelConfigs` field to the Thanos Ruler CRD for configuring Prometheus alert relabeling features. #4303
* [FEATURE] Add support for updated matching syntax in Alertmanager's raw config for `inhibit_rules` and `route`. #4307, #4309
* [FEATURE] Add validating webhook for AlertManagerConfig. #4338
* [FEATURE] Adds support for Sigv4 when configuring RemoteWrite. #3994
* [ENHANCEMENT] Add "generic ephemeral storage" as a data storage option for Alertmanager, Prometheus and Thanos Ruler. #4326
* [ENHANCEMENT] Improve docs and error message for "smarthost" field. #4299
* [ENHANCEMENT] Add alerts for config reloader sidecars. #4294
* [ENHANCEMENT] Add validations for duration and size fields for Prometheus, Alertmanager, and Thanos Ruler resources #4308, #4352
* [ENHANCEMENT] Add s390x support to docker images. #4351
* [ENHANCEMENT] Only load alertmanager configuration when writing configuration. #4333
* [BUGFIX] Fix `matchLabels` selector to have empty label values in ServiceMonitor, PodMonitor, and Probe. #4327
* [BUGFIX] Prevent rule file name collision. #4347
* [BUGFIX] Update native kubernetes fields used in prometheus-operator CRDs. #4221

## 0.51.2 / 2021-10-04

* [BUGFIX] Validated the value of the `EnforcedBodySizeLimit` field to avoid Prometheus crash. #4285

## 0.51.1 / 2021-09-27

No change since v0.51.0.

*The CI automation failed to build the v0.51.0 images so we had to create a new patch release.*

## 0.51.0 / 2021-09-24

* [FEATURE] Added `metricRelabelings` field to the Probe CRD for configuring the metric relabel configs. #4226
* [FEATURE] Added `volumeMounts` field to the Prometheus CRD for configuring the volume mounts of the thanos-sidecar container. #4238
* [FEATURE] Added `enforcedBodySizeLimit` field to the Prometheus CRD. #4275
* [FEATURE] Added `authorization` field to all HTTP configurations in the AlertmanagerConfig CRD. #4110
* [FEATURE] Added `minReadySeconds` field to AlertManager, Prometheus and ThanosRuler CRDs. #4246
* [FEATURE] Added support for Slack webhook URL via file path in the Alertmanager configuration secret. #4234
* [FEATURE] Added support the `authorization` field for all HTTP configurations in the Alertmanager configuration secret. #4234
* [ENHANCEMENT] Improved detection and rollback of manual changes to Alertmanager statefulsets. #4228
* [BUGFIX] Invalid probes are discarded instead of stopping after the first error when reconciling probes. #4248
* [BUGFIX] Empty basic auth username is allowed in the AlertmanagerConfig CRD. #4260
* [BUGFIX] Update conflicts for secrets are handled properly which avoids overwriting user-defined metadata. #4235
* [BUGFIX] The namespace label is always enforced with metricRelabelConfigs. #4272

## 0.50.0 / 2021-08-17

* [CHANGE] Remove deprecated flags `--config-reloader-memory` and `--config-reloader-cpu` in favor of `--config-reloader-memory-limit`, `--config-reloader-memory-request`, `--config-reloader-cpu-limit`, and `--config-reloader-cpu-request`. #3884
* [CHANGE] Remove use of Kubernetes API versions being removed in v1.22. #4171
* [FEATURE] Added support for OAuth2 authentication in remote read and remote write configuration. #4113
* [FEATURE] Added OAuth2 configuration for ServiceMonitor, PodMonitor and Probe. #4170
* [FEATURE] Added `prometheus_operator_spec_shards` metric for exposing the number of shards set on prometheus operator spec. #4173
* [FEATURE] Support for `Authorization` section in various prometheus sections. #4180
* [FEATURE] Validate prometheus rules when generating rule file content. #4184
* [FEATURE] Support `label_limit`, `label_name_length_limit` and `label_value_length_limit` configuration fields at the Prometheus CRD level as well as support individual limits per ServiceMonitor, PodMonitor and Probe resources. #4195
* [FEATURE] Added sample and target limits to Probe. #4207
* [FEATURE] Added `send_exemplars` field to the `remote_write` configuration in Prometheus. #4215 #4160
* [ENHANCEMENT] Support loading ClusterConfig from concatenated KUBECONFIG env. #4154
* [ENHANCEMENT] Include PrometheusRule in prometheus-operator CRD category. #4213
* [ENHANCEMENT] Preserve annotations set by kubectl. #4185
* [BUGFIX] Thanos: listen to all available IP addresses instead of `POD_IP`, simplifies istio management. #4038
* [BUGFIX] Add port name mapping to ConfigReloader to avoid reloader-web probe failure. #4187
* [BUGFIX] Handle Thanos rules `partial_response_strategy` field in validating admission webhook. #4217

## 0.49.0 / 2021-07-06

* [CHANGE] Flag "storage.tsdb.no-lockfile" will now default to false. #4066
* [CHANGE] Remove `app.kubernetes.io/version` label selector from Prometheus and Alertmanager statefulsets. #4093
* [CHANGE] Exit if the informers cache synchronization doesn't complete after 10 minutes. #4143, #4149
* [FEATURE] Added web TLS configuration support for Prometheus. #4025
* [FEATURE] Add proxy_url support for Probes. #4043
* [ENHANCEMENT] Set proper build context in version package. #4019
* [ENHANCEMENT] Publish images on GitHub Container Registry. #4060
* [ENHANCEMENT] Automatically generate document for operator executable. #4112
* [ENHANCEMENT] Adds configuration to set the Prometheus ready timeout to Thanos sidecar #4118
* [BUGFIX] Fixed bug in Alertmanager config where URLS that are taken from Kubernetes secrets might contain whitespace or newline characters. #4068
* [BUGFIX] Generate correct scraping configuration for Probes with empty or unset `module` parameter. #4074
* [BUGFIX] Operator does not generate `max_retries` option in `remote_write` for Prometheus version 2.11.0 and higher. #4103
* [BUGFIX] Preserve the dual-stack immutable fields on service sync. #4119

## 0.48.1 / 2021-06-01

* [BUGFIX] Added an `app` label on Prometheus pods. #4055

## 0.48.0 / 2021-05-19

Deprecation notice:
app labels will be removed in v0.50.

* [CHANGE] Replace app label names with app.kubernetes.io/name. #3939
* [CHANGE] Drop ksonnet as a dependency in jsonnetfile.json. #4002
* [ENHANCEMENT] Add default container annotation to Alertmanager pod. #3978
* [ENHANCEMENT] Add default container annotation to Thanos ruler pod. #3981
* [ENHANCEMENT] Optimize asset secret update logic. #3986
* [ENHANCEMENT] jsonnet: set default container in prometheus-operator pod. #3979
* [BUGFIX] Watch configmaps from the Prometheus allowed namespaces only. #3992
* [BUGFIX] Reconcile resources on namespace updates when using privileged lister/watcher. #3879
* [BUGFIX] Don't generate broken Alertmanager configuration when `http_config` is defined in the global parameters. #4041

## 0.47.1 / 2021-04-30

* [BUGFIX] Avoid reconciliations for Alertmanager statefulset on resource version changes. #3948

## 0.47.0 / 2021-04-13

The `--config-reloader-cpu` and `--config-reloader-memory` flags are deprecated
and will be removed in v0.49.0. They are replaced respectively by the
`--config-reloader-cpu-request`/`--config-reloader-cpu-limit` and
`config-reloader-memory-request`/`config-reloader-memory-limit` flags.

* [FEATURE] Add `enableFeatures` field to the Prometheus CRD for enabling feature flags. #3878
* [FEATURE] Add `metadataConfig` field to the Prometheus CRD for configuring how remote-write sends metadata information. #3915
* [FEATURE] Add support for TLS and authentication configuration to the Probe CRD. #3876
* [ENHANCEMENT] Allow CPU requests/limits and memory requests/limits of the config reloader to be set independently. #3826
* [ENHANCEMENT] Add rules validation to `po-lint`. #3894
* [ENHANCEMENT] Add common Kubernetes labels to statefulset objects managed by the Prometheus operator. #3841
* [ENHANCEMENT] Avoid unneeded synchronizations on Alertmanager updates. #3943
* [ENHANCEMENT] Retain the original job's name `__tmp_prometheus_job_name label` in the generated scrape configurations. #3828
* [BUGFIX] Fix `app.kubernetes.io/managed-by` label on kubelet endpoint object. #3902
* [BUGFIX] Avoid name collisions in the generated Prometheus configuration. #3913
* [BUGFIX] Restore `prometheus_operator_spec_replicas` metrics for Alertmanager and Thanos Ruler controllers. #3924
* [BUGFIX] Allow `smtp_require_tls` to be false in Alertmanager configuration. #3960

## 0.46.0 / 2021-02-24

* [CHANGE] Drop support for Prometheus 1.x #2822
* [FEATURE] Add relabelingConfigs to ProbeTargetStaticConfig #3817
* [ENHANCEMENT] Add custom HTTP headers in remoteWrite-config #3851
* [ENHANCEMENT] CRDs are now part of prometheus-operator group allowing `kubectl get prometheus-operator` operation #3843
* [ENHANCEMENT] Support app.kubernetes.io/managed-by label to kubelet service and endpoint objects. #3834
* [BUGFIX] Fix the loss of the `headers` key in AlertmanagerConfig. #3856
* [BUGFIX] Preserve user-added labels and annotations on Service, Endpoint and StatefulSet resources managed by the operator. #3810
* [BUGFIX] Do not require child routes in AlertmanagerConfig to have a receiver. #3749

## 0.45.0 / 2021-01-13

* [CHANGE] Add schema validations to AlertmanagerConfig CRD. #3742
* [CHANGE] Refactored jsonnet library to remove ksonnet and align with kube-prometheus #3781
* [ENHANCEMENT] Add `app.kubernetes.io/name` label to Kubelet Service/Endpoints object. #3768
* [ENHANCEMENT] Improve HTTP server's logging #3772
* [ENHANCEMENT] Add namespace label to static probe metrics #3752
* [ENHANCEMENT] Add `TracingConfigFile` field into thanos configuration. #3762
* [BUGFIX] Fix log messages when syncing node endpoints. #3758
* [BUGFIX] fix discovery of `AlertmanagerConfig` resources when `--alertmanager-instance-namespaces` is defined. #3759

## 0.44.1 / 2020-12-09

* [BUGFIX] Fix Alertmanager configuration for OpsGenie receiver. #3728

## 0.44.0 / 2020-12-02

* [CHANGE] Fix child routes support in AlertmanagerConfig. #3703
* [FEATURE] Add Slack receiver type to AlertmanagerConfig CRD. #3618
* [FEATURE] Add WeChat receiver type to AlertmanagerConfig CRD. #3619
* [FEATURE] Add Email receiver type to AlertmanagerConfig CRD. #3692
* [FEATURE] Add Pushover receiver type to AlertmanagerConfig CRD. #3697
* [FEATURE] Add VictorOps receiver type to AlertmanagerConfig CRD. #3701
* [FEATURE] Add sharding support for prometheus cluster. #3241
* [ENHANCEMENT] Add option to allow configuring object storage for Thanos. #3668
* [ENHANCEMENT] Add TLS support for remote read. #3714
* [ENHANCEMENT] Include EnforcedSampleLimit as a metric. #3617
* [ENHANCEMENT] Adjust config reloader memory requests and limits. #3660
* [ENHANCEMENT] Add `clusterGossipInterval`, `clusterPushpullInterval` and `clusterPeerTimeout` fields to Alertmanager CRD. #3663
* [BUGFIX] Handle all possible receiver types in AlertmanagerConfig. #3689
* [BUGFIX] Fix operator crashing on empty Probe targets. #3637
* [BUGFIX] Fix usage of `--prometheus-default-base-image`, `--alertmanager-default-base-image`, and `--thanos-default-base-image` flags. #3642
* [BUGFIX] Fix matching labels with empty values when using Exists/NotExists operators. #3686

## 0.43.2 / 2020-11-06

* [BUGFIX] Fix issue with additional data from the Alertmanager config's secret not being kept. #3647

## 0.43.1 / 2020-11-04

* [BUGFIX] Fix Alertmanager controller to wait for all informers to be synced before reconciling. #3641

## 0.43.0 / 2020-10-26

This release introduces a new `AlertmanagerConfig` CRD that allows to split the
Alertmanager configuration in different objects. For now the CRD only supports
the PagerDuty, OpsGenie and webhook receivers, [other
integrations](https://github.com/prometheus-operator/prometheus-operator/issues?q=is%3Aissue+is%3Aopen+%22receiver+type%22)
will follow in future releases of the operator. The current version of the CRD
is `v1alpha1` meaning that testing/feedback is encouraged and welcome but the
feature is not yet considered stable and the API is subject to change in the
future.

* [CHANGE] Use a single reloader sidecar (instead of 2) for Prometheus. The `--config-reloader-image` flag is deprecated and will be removed in a future release (not before v0.45.0). *Make sure to start the operator with a version of `--prometheus-config-reloader` that is at least `v0.43.0` otherwise the Prometheus pods will fail to start.* #3457
* [FEATURE] Add `targetLimit` and `enforcedTargetLimit` to the Prometheus CRD. #3571
* [FEATURE] Add initial support for `AlertmanagerConfig` CRD. #3451
* [FEATURE] Add support for Pod Topology Spread Constraints to Prometheus, Alertmanager, and ThanosRuler CRDs. #3598
* [ENHANCEMENT] Allow customization of the Prometheus web page title. #3525
* [ENHANCEMENT] Add metrics for selected/rejected resources and synchronization status. #3421
* [ENHANCEMENT] Configure Thanos sidecar for uploads only when needed. #3485
* [ENHANCEMENT] Add `--version` flag to all binaries + `prometheus_operator_build_info` metric. #359
* [ENHANCEMENT] Add `prometheus_operator_prometheus_enforced_sample_limit` metric. #3617
* [BUGFIX] Remove liveness probes to avoid killing Prometheus during the replay of the WAL. #3502
* [BUGFIX] Fix `spec.ipFamily: Invalid value: "null": field is immutable` error when updating governing services. #3526
* [BUGFIX] Generate more unique job names for Probes. #3481
* [BUGFIX] Don't block when the operator is configured to watch namespaces that don't exist yet. #3545
* [BUGFIX] Use `exec` in readiness probes to reduce the chance of leaking zombie processes. #3567
* [BUGFIX] Fix broken AdmissionReview. #3574
* [BUGFIX] Fix reconciliation when 2 resources share the same secret. #3590
* [BUGFIX] Discard invalid TLS configurations. #3578

## 0.42.1 / 2020-09-21

* [BUGFIX] Bump client-go to fix watch bug

## 0.42.0 / 2020-09-09

The Prometheus Operator now lives in its own independent GitHub organization.

We have also added a governance (#3398).

* [FEATURE] Move API types out into their own module (#3395)
* [FEATURE] Create a monitoring mixin for prometheus-operator (#3333)
* [ENHANCEMENT] Remove multilistwatcher and denylistfilter (#3440)
* [ENHANCEMENT] Instrument client-go requests (#3465)
* [ENHANCEMENT] pkg/prometheus: skip invalid service monitors (#3445)
* [ENHANCEMENT] pkg/alertmanager: Use lower value for --cluster.reconnect-timeout (#3436)
* [ENHANCEMENT] pkg/alertmanager: cleanup resources via OwnerReferences (#3423)
* [ENHANCEMENT] Add prometheus_operator_reconcile_operations_total metric (#3415)
* [ENHANCEMENT] pkg/operator/image.go: Adjust image path building (#3392)
* [ENHANCEMENT] Specify timeouts per Alertmanager target when sending alerts. (#3385)
* [ENHANCEMENT] Push container images to Quay into coreos and prometheus-operator orgs (#3390)
* [ENHANCEMENT] Run single replica Alertmanager in HA cluster mode (#3382)
* [BUGFIX] Fix validation logic for SecretOrConfigMap (#3413)
* [BUGFIX] Don't overwrite __param_target (#3377)

## 0.41.1 / 2020-08-12

* [BUGFIX] Fix image url logic (#3402)

## 0.41.0 / 2020-07-29

* [CHANGE] Configmap-reload: Update to v0.4.0 (#3334)
* [CHANGE] Update prometheus compatibility matrix to v2.19.2 (#3316)
* [FEATURE] Add Synthetic Probes support. This includes support for job names. (#2832, #3318, #3312, #3306)
* [FEATURE] Support Prometheus vertical compaction (#3281)
* [ENHANCEMENT] pkg: Instrument resources being tracked by the operator (#3360)
* [ENHANCEMENT] Add SecretListWatchSelector to reduce memory and CPU footprint (#3355)
* [ENHANCEMENT] Added support for configuring CA, cert, and key via secret or configmap. (#3249)
* [ENHANCEMENT] Consolidate image url logic, deprecating `baseImage`, `sha`, and `tag` in favor of `image` field in CRDs. (#3103, #3358)
* [ENHANCEMENT] Decouple alertmanager pod labels from selector labels (#3317)
* [ENHANCEMENT] pkg/prometheus: Ensure relabeling of container label in ServiceMonitors (#3315)
* [ENHANCEMENT] misc: Remove v1beta1 crd remainings (#3311)
* [ENHANCEMENT] Normalize default durations (#3308)
* [ENHANCEMENT] pkg/prometheus: Allow enforcing namespace label in Probe configs (#3304)
* [BUGFIX] Revert "Normalize default durations" (#3364)
* [BUGFIX] Reload alertmanager on configmap/secret change (#3319)
* [BUGFIX] listwatch: Do not duplicate resource versions (#3373)

## 0.40.0 / 2020-06-17

* [CHANGE] Update dependencies to prometheus 2.18 (#3231)
* [CHANGE] Add support for new prometheus versions (v2.18 & v2.19) (#3284)
* [CHANGE] bump Alertmanager default version to v0.21.0 (#3286)
* [FEATURE] Automatically disable high availability mode for 1 replica alertmanager (#3233)
* [FEATURE] thanos-sidecar: Add minTime arg (#3253)
* [FEATURE] Add scrapeTimeout as global configurable parameter (#3250)
* [FEATURE] Add EnforcedSampleLimit which enforces a global sample limit (#3276)
* [FEATURE] add ability to exclude rules from namespace label enforcement (#3207)
* [BUGFIX] thanos sidecar: log flags double definition (#3242)
* [BUGFIX] Mutate rule labels, annotations to strings (#3230)

## 0.39.0 / 2020-05-06

* [CHANGE] Introduce release schedule (#3135)
* [CHANGE] Remove options configuring CRD management (manage-crds, crd-kinds, with-validation) (#3155)
* [CHANGE] Add CRD definitions to bundle.yaml (#3171)
* [CHANGE] Switch to apiextensions.k8s.io/v1 CRD and require kubernetes v1.16 or newer (#3175, #3187)
* [FEATURE] Add support prometheus query log file (#3116)
* [FEATURE] Add support for watching specified rules directory by config-relader (#3128)
* [FEATURE] Add TLS support for operator web server (#3134, #3157)
* [FEATURE] Allow to set address for operator http endpoint (#3098)
* [FEATURE] Allow setting the alertmanagers cluster.advertiseAddress (#3160)
* [FEATURE] Build operator images for ARM and ARM64 platforms (#3177)
* [ENHANCEMENT] Allow setting log level and format for thanos sidecar (#3112)
* [ENHANCEMENT] Support naming of remote write queues (#3144)
* [ENHANCEMENT] Allow disabling mount subPath for volumes (#3143)
* [ENHANCEMENT] Update k8s libraries to v1.18 (#3154)
* [ENHANCEMENT] Create separate namespace informers when needed (#3182)
* [BUGFIX] Tolerate version strings which aren't following semver (#3101)
* [BUGFIX] Retain metadata for embedded PVC objects (#3115)
* [BUGFIX] Fix definition of thanos-ruler-operated service (#3126)
* [BUGFIX] Allow setting the cluster domain (#3138)
* [BUGFIX] Allow matching only PodMonitors (#3173)
* [BUGFIX] Fix typo in statefulset informer (#3179)

## 0.38.1 / 2020-04-16

* [BUGFIX] Fix definition of web service port for Alertmanager (#3125)
* [BUGFIX] Support external alert query URL for THanos Ruler (#3129)
* [BUGFIX] Do not modify the PrometheusRule cache object (#3105)

## 0.38.0 / 2020-03-20

* [CHANGE] Changed ThanosRuler custom resource field alertmanagersURL type from string to []string (#3067)
* [CHANGE] Deprecate PodMonitor targetPort field (#3071, #3078)
* [FEATURE] Add queryConfig field to ThanosRuler spec (#3068)
* [FEATURE] GRPC TLS config for Thanos Ruler and Sidecar (#3059)
* [FEATURE] MergePatch Alertmanager containers (#3080)
* [FEATURE] Add VolumeMounts to Prometheus custom resources (#2871)
* [ENHANCEMENT] Update Thanos to v0.11.0 (#3066)
* [ENHANCEMENT] Clarify that Endpoint.targetPort is pod port (#3064)
* [BUGFIX] ThanosRuler restarts instead of reloading with new PrometheusRules (#3056)
* [BUGFIX] Omit QueryEndpoints if empty (#3091)

## 0.37.0 / 2020-03-02

* [FEATURE] Add routePrefix to ThanosRuler spec (#3023)
* [FEATURE] Add externalPrefix to ThanosRuler spec (#3058)
* [FEATURE] Add pod template fields to ThanosRuler custom resource (#3034)
* [ENHANCEMENT] Make ports on kubelet service and endpoints match (#3039)
* [ENHANCEMENT] Update kubernetes API dependencies to v0.17.3/1.17.3 (#3042)
* [ENHANCEMENT] Simplify multi-arch building (#3035)
* [ENHANCEMENT] Default to Prometheus v2.16.0 (#3050, #3051)
* [BUGFIX] Fix stateful set being pruned by kubectl (#3029, #3030)
* [BUGFIX] Fix prometheus rule validator admitting rules with invalid label types (#2727,#2962)
* [BUGFIX] Fix flaky test in Thanos ruler (#3038)
* [BUGFIX] Fix ThanosRuler status reporting (#3045)
* [BUGFIX] Preserve pod labels and annotations in custom resources (#3041, #3043)
* [BUGFIX] Prevent stateful set update loop for alertmanager and thonos types (#3048, #3049)

## 0.36.0 / 2020-02-10

* [CHANGE] Rename binary `lint` to `po-lint` (#2964)
* [CHANGE] Restrict api extension RBAC rules (#2974)
* [FEATURE] Add operator for Thanos Ruler resources (#2943)
* [FEATURE] Thanos Ruler Improvements (#2986, #2991, #2993, #2994, #3018, #3019)
* [FEATURE] Add additional printer columns for custom resources (#2922)
* [ENHANCEMENT] Set config-reloader containers resources (#2958)
* [ENHANCEMENT] Fix broken links and remove spec.version in examples (#2961)
* [ENHANCEMENT] Reduce deprecation warning verbosity (#2978)
* [ENHANCEMENT] Build tooling improvements (#2979, #2982, #2983)
* [ENHANCEMENT] Update Prometheus compatible version list (#2998)
* [ENHANCEMENT] Fix broken links in documentation (#3005)
* [ENHANCEMENT] Update default container image versions (#3007)
* [BUGFIX] Fix statefulset crash loop in Kube 1.17 (#2987)

## 0.35.0 / 2020-01-13

* [CHANGE] Deprecate baseImage, tag, and sha fields in custom resources (#2914)
* [FEATURE] Add APIVersion field to Prometheus.Spec.Alerting (#2884)
* [FEATURE] Add an option to disable compaction (#2886)
* [FEATURE] Allow configuring PVC access mode (#978)
* [ENHANCEMENT] Do not disable compaction on sidecar without object storage configuration (#2845)
* [ENHANCEMENT] Fix StatefulSet being needlessly re-created (#2857)
* [ENHANCEMENT] Add metric for statefulset re-create (#2859)
* [ENHANCEMENT] Rename `mesh` ports to be prefixed with protocol (#2863)
* [ENHANCEMENT] Use kubebuilder controller-gen for creating CRDs (#2855)
* [ENHANCEMENT] Add metrics about node endpoints synchronization (#2887)
* [ENHANCEMENT] Turn off preserveUnknownFields to enable kubectl explain (#2903)
* [ENHANCEMENT] Instrument operator's list and watch operations (#2893)
* [BUGFIX] Modified prometheus wget probe when listenLocal=true (#2929)
* [BUGFIX] Fix generated statefulset being pruned by kubectl (#2944)

## 0.34.0 / 2019-10-31

* [CHANGE] Make arbitraryFSAccessThroughSMs optional (#2797)
* [FEATURE] Add [prometheus,alertmanager]-instance-namespaces cmdline parameter (#2783)
* [FEATURE] Add configSecret element to the AlertmanagerSpec (#2827)
* [FEATURE] Add enforcedNamespaceLabel to Prometheus CRD (#2820)
* [FEATURE] Add exec probes against localhost:9090 to Prometheus if listenLocal is set to true (#2763)
* [FEATURE] Add honorTimestamps field to Prometheus, Podmonitor, and ServiceMonitor CRD (#2800)
* [FEATURE] Add ignoreNamespaceSelectors field to Prometheus CRD (#2816)
* [FEATURE] Add local configuration options in jsonnet/prometheus-operator (#2794)
* [FEATURE] Add overrideHonorLabels to Prometheus CRD (#2806)
* [FEATURE] Reference secrets instead of local files (#2716)
* [ENHANCEMENT] Add missing json struct tag for ArbitraryFSAccessThroughSMsConfig (#2808)
* [ENHANCEMENT] Ensure containers have "FallbackToLogsOnError" termination policy (#2819)
* [ENHANCEMENT] Improve detection of StatefulSet changes (#2801)
* [ENHANCEMENT] Only append relabelings if EnforcedNamespaceLabel value is set (#2830)
* [ENHANCEMENT] Remove unneeded Ownership change in prometheus-config-reloader (#2761)
* [ENHANCEMENT] Update k8s client to 1.16 (#2778)
* [BUGFIX] Update prometheus dependency to v2.12.0 to fix validation failure for .externalLabels admission webhook (#2779)

## 0.33.0 / 2019-09-12

* [FEATURE] Add Thanos service port to governing service (#2754)
* [FEATURE] Add VolumeMounts to Alertmanager (#2755)
* [ENHANCEMENT] Bump default thanos image and version (#2746)

## 0.32.0 / 2019-08-30

* [CHANGE] Change PodManagement policy to parallel in Alertmanager (#2676)
* [FEATURE] Adding label selector for Alertmanager objects discovery filtering (#2662)
* [FEATURE] Provide option to turn on WAL compression (#2683)
* [FEATURE] Support namespace denylist for listwatcher (#2710)
* [FEATURE] Add support for Volumes to Prometheus Custom Resource (#2734)
* [FEATURE] Add support for Volumes to Alertmanager Custom Resource (#2737)
* [FEATURE] Add support for InitContainers to Prometheus Custom Resource (#2522)

## 0.31.1 / 2019-06-25
* [BUGFIX] Increase terminationGracePeriod for alertmanager statefulSet as it cannot be 0. (#2657)

## 0.31.0 / 2019-06-20

* [CHANGE] Remove gossip configuration from Thanos sidecar. This means only non-gossip configurations can be used going forward. (#2623, #2629)
* [FEATURE] Add PodMonitor, allowing monitoring pods directly without the necessity to go through a Endpoints of a Service, this is an experimental feature, it may break at any time without notice. (#2566)
* [FEATURE] Add admission webhook to validate `PrometheusRule` objects with Prometheus' promtool linting. (#2551)
* [FEATURE] Add ability to select subset of Prometheus objects to reconcile against, configurable with `--prometheus-instance-selector` flag. (#2615)
* [FEATURE] Add ability to configure size based retention on Prometheus. (#2608)
* [FEATURE] Add ability to use StatefulSet ordinal in external labels. (#2591)
* [ENHANCEMENT] Use /-/healthy and /-/ready for probes in Alertmanager. (#2600)

## 0.30.0 / 2019-05-10

Note: Both kube-prometheus (#2554) and the Helm Chart (#2416) have been removed from this repository.
kube-prometheus is not hosted as github.com/coroes/kube-prometheus and the helm chart is available at https://github.com/helm/charts/tree/master/stable/prometheus-operator

* [CHANGE] Drop support for Alertmanager < v0.15.0 (#2568)
* [FEATURE] Add Prometheus Config Reloader CPU and Memory flags (#2466)
* [FEATURE] Support `--max-samples` flag in QuerySpec (#2505)
* [FEATURE] Adding kustomization files for remote bases (#2497)
* [FEATURE] Allow disabling limits on sidecars (#2560)
* [FEATURE] Modify arbitrary parts of the operator generated containers (#2445)
* [ENHANCEMENT] Add proper Operator labels as recommended by SIG-Apps (#2427)
* [ENHANCEMENT] Watch ConfigMaps having the prometheus-name selector (#2454)
* [ENHANCEMENT] Add prometheusExternalLabelName field to Prometheus object (#2430)
* [ENHANCEMENT] Optional secret in scrapeconfig (#2511)
* [ENHANCEMENT] Update PodSecurityContext docs (#2569)
* [ENHANCEMENT] Update Kubernetes client libraries to 1.14.0 (#2570)
* [ENHANCEMENT] Use Go modules with Kubernetes 1.14 (#2571)
* [ENHANCEMENT] Update to Alertmanager v0.17.0 (#2587)
* [ENHANCEMENT] Add support for setting Log Format for Alertmanager (#2577)
* [ENHANCEMENT] Switch Deployments and StatefulSets from apps/v1beta to apps/v1 (#2593)
* [ENHANCEMENT] Add Service and Servicemonitor to bundle.yaml (#2595)
* [BUGFIX] Fix startup nodeSyncEndpoints (#2475)
* [BUGIFX] Update Thanos vendoring to include config reloader fixes (#2504)

## 0.29.0 / 2019-02-19

* [FEATURE] Thanos sidecar supports external Thanos clusters (#2412)
* [FEATURE] Make replicas external label name configurable (#2411)
* [FEATURE] Flags for config reloader memory and cpu limits (#2403)
* [ENHANCEMENT] Update to Prometheus v2.7.1 as default (#2374)
* [ENHANCEMENT] Update to Alertmanager v0.16.1 as default (#2362)

## 0.28.0 / 2019-01-24

* [FEATURE] CLI tool to lint YAML against CRD definitions (#2269)
* [FEATURE] Support Thanos v0.2 arbitrary object storage configuration (#2264)
* [ENHANCEMENT] Update Alertmanager to v0.16.0 (#2145)
* [ENHANCEMENT] Added AlertResendDelay to Prometheus resource (#2265)
* [ENHANCEMENT] Support min_shards configuration of the queueConfig (#2284)
* [ENHANCEMENT] Write compressed Prometheus config into Kubernetes Secret (#2243)
* [ENHANCEMENT] Add flag to enable Prometheus web admin API (#2300)
* [ENHANCEMENT] Add logFormat support for Prometheus (#2307)
* [ENHANCEMENT] Configure Thanos sidecar with route prefix (#2345)
* [BUGFIX] Fix omitting source_labels where they are unnecessary (#2292)
* [BUGFIX] Guard against nil targetPort (#2318)

## 0.27.0 / 2019-01-08

* [FEATURE] Add `image` field to specify full Prometheus, Alertmanager and Thanos images.
* [FEATURE] Add prometheus query options (lookback-delta, max-concurrency, timeout).

## 0.26.0 / 2018-11-30

* [CHANGE] Remove attempting to set "secure" security context (#2109).
* [CHANGE] Remove deprecated StorageSpec fields (#2132).
* [ENHANCEMENT] Better handling for pod/node labels from ServiceMonitors (#2089).
* [ENHANCEMENT] Update to Prometheus v2.5.0 as default (#2101).
* [ENHANCEMENT] Update to Alertmanager v0.15.3 as default (#2128).
* [ENHANCEMENT] Increase CPU limits for small containers to not being throttled as much (#2144).
* [BUGFIX] Sanitize thanos secret volume mount name (#2159).
* [BUGFIX] Fix racy Kubernetes multi watch (#2177).

## 0.25.0 / 2018-10-24

* [FEATURE] Allow passing additional alert relabel configs in Prometheus custom resource (#2022)
* [FEATURE] Add ability to mount custom ConfigMaps into Alertmanager and Prometheus (#2028)

## 0.24.0 / 2018-10-11

This release has a breaking changes for `prometheus_operator_.*` metrics.

`prometheus_operator_alertmanager_reconcile_errors_total` and `prometheus_operator_prometheus_reconcile_errors_total`
are now combined and called `prometheus_operator_reconcile_errors_total`.
Instead the metric has a "controller" label which indicates the errors from the Prometheus or Alertmanager controller.

The same happened with `prometheus_operator_alertmanager_spec_replicas` and `prometheus_operator_prometheus_spec_replicas`
which is now called `prometheus_operator_spec_replicas` and also has the "controller" label.

The `prometheus_operator_triggered_total` metric now has a "controller" label as well and finally instruments the
Alertmanager controller.

For a full description see: https://github.com/coreos/prometheus-operator/pull/1984#issue-221139702

In order to support multiple namespaces, the `--namespace` flag changed to `--namespaces`
and accepts and comma-separated list of namespaces as a string.

* [CHANGE] Default to Node Exporter v0.16.0 (#1812)
* [CHANGE] Update to Go 1.11 (#1855)
* [CHANGE] Default to Prometheus v2.4.3 (#1929) (#1983)
* [CHANGE] Default to Thanos v0.1.0 (#1954)
* [CHANGE] Overhaul metrics while adding triggerBy metric for Alertmanager (#1984)
* [CHANGE] Add multi namespace support (#1813)
* [FEATURE] Add SHA field to Prometheus, Alertmanager and Thanos for images (#1847) (#1854)
* [FEATURE] Add configuration for priority class to be assigned to Pods (#1875)
* [FEATURE] Configure sampleLimit per ServiceMonitor (#1895)
* [FEATURE] Add additionalPeers to Alertmanager (#1878)
* [FEATURE] Add podTargetLabels to ServiceMonitors (#1880)
* [FEATURE] Relabel target name for Pods (#1896)
* [FEATURE] Allow configuration of relabel_configs per ServiceMonitor (#1879)
* [FEATURE] Add illegal update reconciliation by deleting StatefulSet (#1931)
* [ENHANCEMENT] Set Thanos cluster and grpc ip from pod.ip (#1836)
* [BUGFIX] Add square brackets around pod IPs for IPv6 support (#1881)
* [BUGFIX] Allow periods in secret name (#1907)
* [BUGFIX] Add BearerToken in generateRemoteReadConfig (#1956)

## 0.23.2 / 2018-08-23

* [BUGFIX] Do not abort kubelet endpoints update due to nodes without IP addresses defined (#1816)

## 0.23.1 / 2018-08-13

* [BUGFIX] Fix high CPU usage of Prometheus Operator when annotating Prometheus resource (#1785)

## 0.23.0 / 2018-08-06

* [CHANGE] Deprecate specification of Prometheus rules via ConfigMaps in favor of `PrometheusRule` CRDs
* [FEATURE] Introduce new flag to control logging format (#1475)
* [FEATURE] Ensure Prometheus Operator container runs as `nobody` user by default (#1393)
* [BUGFIX] Fix reconciliation of Prometheus StatefulSets due to ServiceMonitors and PrometheusRules changes when a single namespace is being watched (#1749)

## 0.22.2 / 2018-07-24

[BUGFIX] Do not migrate rule config map for Prometheus statefulset on rule config map to PrometheusRule migration (#1679)

## 0.22.1 / 2018-07-19

* [ENHANCEMENT] Enable operation when CRDs are created externally (#1640)
* [BUGFIX] Do not watch for new namespaces if a specific namespace has been selected (#1640)

## 0.22.0 / 2018-07-09

* [FEATURE] Allow setting volume name via volumetemplateclaimtemplate in prom and alertmanager (#1538)
* [FEATURE] Allow setting custom tags of container images (#1584)
* [ENHANCEMENT] Update default Thanos to v0.1.0-rc.2 (#1585)
* [ENHANCEMENT] Split rule config map mounted into Prometheus if it exceeds Kubernetes config map limit (#1562)
* [BUGFIX] Mount Prometheus data volume into Thanos sidecar & pass correct path to Thanos sidecar (#1583)

## 0.21.0 / 2018-06-28

* [CHANGE] Default to Prometheus v2.3.1.
* [CHANGE] Default to Alertmanager v0.15.0.
* [FEATURE] Make remote write queue configurations configurable.
* [FEATURE] Add Thanos integration (experimental).
* [BUGFIX] Fix usage of console templates and libraries.

## 0.20.0 / 2018-06-05

With this release we introduce a new Custom Resource Definition - the
`PrometheusRule` CRD. It addresses the need for rule syntax validation and rule
selection across namespaces. `PrometheusRule` replaces the configuration of
Prometheus rules via K8s ConfigMaps. There are two migration paths:

1. Automated live migration: If the Prometheus Operator finds Kubernetes
   ConfigMaps that match the `RuleSelector` in a `Prometheus` specification, it
   will convert them to matching `PrometheusRule` resources.

2. Manual migration: We provide a basic CLI tool to convert Kubernetes
   ConfigMaps to `PrometheusRule` resources.

```bash
go get -u github.com/coreos/prometheus-operator/cmd/po-rule-migration
po-rule-migration \
--rule-config-map=<path-to-config-map> \
--rule-crds-destination=<path-to-rule-crd-destination>
```

* [FEATURE] Add leveled logging to Prometheus Operator (#1277)
* [FEATURE] Allow additional Alertmanager configuration in Prometheus CRD (#1338)
* [FEATURE] Introduce `PrometheusRule` Custom Resource Definition (#1333)
* [ENHANCEMENT] Allow Prometheus to consider all namespaces to find ServiceMonitors (#1278)
* [BUGFIX] Do not attempt to set default memory request for Prometheus 2.0 (#1275)

## 0.19.0 / 2018-04-25

* [FEATURE] Allow specifying additional Prometheus scrape configs via secret (#1246)
* [FEATURE] Enable Thanos sidecar (#1219)
* [FEATURE] Make AM log level configurable (#1192)
* [ENHANCEMENT] Enable Prometheus to select Service Monitors outside own namespace (#1227)
* [ENHANCEMENT] Enrich Prometheus operator CRD registration error handling (#1208)
* [BUGFIX] Allow up to 10m for Prometheus pod on startup for data recovery (#1232)

## 0.18.1 / 2018-04-09

* [BUGFIX] Fix alertmanager >=0.15.0 cluster gossip communication (#1193)

## 0.18.0 / 2018-03-04

From this release onwards only Kubernetes versions v1.8 and higher are supported. If you have an older version of Kubernetes and the Prometheus Operator running, we recommend upgrading Kubernetes first and then the Prometheus Operator.

While multiple validation issues have been fixed, it will remain a beta feature in this release. If you want to update validations, you need to either apply the CustomResourceDefinitions located in `example/prometheus-operator-crd` or delete all CRDs and restart the Prometheus Operator.

Some changes cause Prometheus and Alertmanager clusters to be redeployed. If you do not have persistent storage backing your data, this means you will loose the amount of data equal to your retention time.

* [CHANGE] Use canonical `/prometheus` and `/alertmanager` as data dirs in containers.
* [FEATURE] Allow configuring Prometheus and Alertmanager servers to listen on loopback interface, allowing proxies to be the ingress point of those Pods.
* [FEATURE] Allow configuring additional containers in Prometheus and Alertmanager Pods.
* [FEATURE] Add ability to whitelist Kubernetes labels to become Prometheus labels.
* [FEATURE] Allow specifying additional secrets for Alertmanager Pods to mount.
* [FEATURE] Allow specifying `bearer_token_file` for Alertmanger configurations of Prometheus objects in order to authenticate with Alertmanager.
* [FEATURE] Allow specifying TLS configuration for Alertmanger configurations of Prometheus objects.
* [FEATURE] Add metrics for reconciliation errors: `prometheus_operator_alertmanager_reconcile_errors_total` and `prometheus_operator_prometheus_reconcile_errors_total`.
* [FEATURE] Support `read_recent` and `required_matchers` fields for remote read configurations.
* [FEATURE] Allow disabling any defaults of `SecurityContext` fields of Pods.
* [BUGFIX] Handle Alertmanager >=v0.15.0 breaking changes correctly.
* [BUGFIX] Fix invalid validations for metric relabeling fields.
* [BUGFIX] Fix validations for `AlertingSpec`.
* [BUGFIX] Fix validations for deprecated storage fields.
* [BUGFIX] Fix remote read and write basic auth support.
* [BUGFIX] Fix properly propagate errors of Prometheus config reloader.

## 0.17.0 / 2018-02-15

This release adds validations as a beta feature. It will only be installed on new clusters, existing CRD definitions will not be updated, this will be done in a future release. Please try out this feature and give us feedback!

* [CHANGE] Default Prometheus version v2.2.0-rc.0.
* [CHANGE] Default Alertmanager version v0.14.0.
* [FEATURE] Generate and add CRD validations.
* [FEATURE] Add ability to set `serviceAccountName` for Alertmanager Pods.
* [FEATURE] Add ability to specify custom `securityContext` for Alertmanager Pods.
* [ENHANCEMENT] Default to non-root security context for Alertmanager Pods.

## 0.16.1 / 2018-01-16

* [CHANGE] Default to Alertmanager v0.13.0.
* [BUGFIX] Alertmanager flags must be double dashed starting v0.13.0.

## 0.16.0 / 2018-01-11

* [FEATURE] Add support for specifying remote storage configurations.
* [FEATURE] Add ability to specify log level.
* [FEATURE] Add support for dropping metrics at scrape time.
* [ENHANCEMENT] Ensure that resource limit can't make Pods unschedulable.
* [ENHANCEMENT] Allow configuring emptyDir volumes
* [BUGFIX] Use `--storage.tsdb.no-lockfile` for Prometheus 2.0.
* [BUGFIX] Fix Alertmanager default storage.path.

## 0.15.0 / 2017-11-22

* [CHANGE] Default Prometheus version v2.0.0
* [BUGFIX] Generate ExternalLabels deterministically
* [BUGFIX] Fix incorrect mount path of Alertmanager data volume
* [EXPERIMENTAL] Add ability to specify CRD Kind name

## 0.14.1 / 2017-11-01

* [BUGFIX] Ignore illegal change of PodManagementPolicy to StatefulSet.

## 0.14.0 / 2017-10-19

* [CHANGE] Default Prometheus version v2.0.0-rc.1.
* [CHANGE] Default Alertmanager version v0.9.1.
* [BUGFIX] Set StatefulSet replicas to 0 if 0 is specified in Alertmanager/Prometheus object.
* [BUGFIX] Glob for all files in a ConfigMap as rule files.
* [FEATURE] Add ability to run Prometheus Operator for a single namespace.
* [FEATURE] Add ability to specify CRD api group.
* [FEATURE] Use readiness and health endpoints of Prometheus 1.8+.
* [ENHANCEMENT] Add OwnerReferences to managed objects.
* [ENHANCEMENT] Use parallel pod creation strategy for Prometheus StatefulSets.

## 0.13.0 / 2017-09-21

After a long period of not having broken any functionality in the Prometheus Operator, we have decided to promote the status of this project to beta.

Compatibility guarantees and migration strategies continue to be the same as for the `v0.12.0` release.

* [CHANGE] Remove analytics collection.
* [BUGFIX] Fix memory leak in kubelet endpoints sync.
* [FEATURE] Allow setting global default `scrape_interval`.
* [FEATURE] Allow setting Pod objectmeta to Prometheus and Alertmanger objects.
* [FEATURE] Allow setting tolerations and affinity for Prometheus and Alertmanager objects.

## 0.12.0 / 2017-08-24

Starting with this release only Kubernetes `v1.7.x` and up is supported as CustomResourceDefinitions are a requirement for the Prometheus Operator and are only available from those versions and up.

Additionally all objects have been promoted from `v1alpha1` to `v1`. On start up of this version of the Prometheus Operator the previously used `ThirdPartyResource`s and the associated `v1alpha1` objects will be automatically migrated to their `v1` equivalent `CustomResourceDefinition`.

* [CHANGE] All manifests created and used by the Prometheus Operator have been promoted from `v1alpha1` to `v1`.
* [CHANGE] Use Kubernetes `CustomResourceDefinition`s instead of `ThirdPartyResource`s.
* [FEATURE] Add ability to set scrape timeout to `ServiceMonitor`.
* [ENHANCEMENT] Use `StatefulSet` rolling deployments.
* [ENHANCEMENT] Properly set `SecurityContext` for Prometheus 2.0 deployments.
* [ENHANCEMENT] Enable web lifecycle APIs for Prometheus 2.0 deployments.

## 0.11.2 / 2017-09-21

* [BUGFIX] Fix memory leak in kubelet endpoints sync.

## 0.11.1 / 2017-07-28

* [ENHANCEMENT] Add profiling endpoints.
* [BUGFIX] Adapt Alertmanager storage usage to not use deprecated storage definition.

## 0.11.0 / 2017-07-20

Warning: This release deprecates the previously used storage definition in favor of upstream PersistentVolumeClaim templates. While this should not have an immediate effect on a running cluster, Prometheus object definitions that have storage configured need to be adapted. The previously existing fields are still there, but have no effect anymore.

* [FEATURE] Add Prometheus 2.0 alpha3 support.
* [FEATURE] Use PVC templates instead of custom storage definition.
* [FEATURE] Add cAdvisor port to kubelet sync.
* [FEATURE] Allow default base images to be configurable.
* [FEATURE] Configure Prometheus to only use necessary namespaces.
* [ENHANCEMENT] Improve rollout detection for Alertmanager clusters.
* [BUGFIX] Fix targetPort relabeling.

## 0.10.2 / 2017-06-21

* [BUGFIX] Use computed route prefix instead of directly from manifest.

## 0.10.1 / 2017-06-13

Attention: if the basic auth feature was previously used, the `key` and `name`
fields need to be switched. This was not intentional, and the bug is not fixed,
but causes this change.

* [CHANGE] Prometheus default version v1.7.1.
* [CHANGE] Alertmanager default version v0.7.1.
* [BUGFIX] Fix basic auth secret key selector `key` and `name` switched.
* [BUGFIX] Fix route prefix flag not always being set for Prometheus.
* [BUGFIX] Fix nil panic on replica metrics.
* [FEATURE] Add ability to specify Alertmanager path prefix for Prometheus.

## 0.10.0 / 2017-06-09

* [CHANGE] Prometheus route prefix defaults to root.
* [CHANGE] Default to Prometheus v1.7.0.
* [CHANGE] Default to Alertmanager v0.7.0.
* [FEATURE] Add route prefix support to Alertmanager resource.
* [FEATURE] Add metrics on expected replicas.
* [FEATURE] Support for running Alertmanager v0.7.0.
* [BUGFIX] Fix sensitive rollout triggering.

## 0.9.1 / 2017-05-18

* [FEATURE] Add experimental Prometheus 2.0 support.
* [FEATURE] Add support for setting Prometheus external labels.
* [BUGFIX] Fix non-deterministic config generation.

## 0.9.0 / 2017-05-09

* [CHANGE] The `kubelet-object` flag has been renamed to `kubelet-service`.
* [CHANGE] Remove automatic relabelling of Pod and Service labels onto targets.
* [CHANGE] Remove "non-namespaced" alpha annotation in favor of `honor_labels`.
* [FEATURE] Add ability make use of the Prometheus `honor_labels` configuration option.
* [FEATURE] Add ability to specify image pull secrets for Prometheus and Alertmanager pods.
* [FEATURE] Add basic auth configuration option through ServiceMonitor.
* [ENHANCEMENT] Add liveness and readiness probes to Prometheus and Alertmanger pods.
* [ENHANCEMENT] Add default resource requests for Alertmanager pods.
* [ENHANCEMENT] Fallback to ExternalIPs when InternalIPs are not available in kubelet sync.
* [ENHANCEMENT] Improved change detection to trigger Prometheus rollout.
* [ENHANCEMENT] Do not delete unmanaged Prometheus configuration Secret.

## 0.8.2 / 2017-04-20

* [ENHANCEMENT] Use new Prometheus 1.6 storage flags and make it default.

## 0.8.1 / 2017-04-13

* [ENHANCEMENT] Include kubelet insecure port in kubelet Enpdoints object.

## 0.8.0 / 2017-04-07

* [FEATURE] Add ability to mount custom secrets into Prometheus Pods. Note that
  secrets cannot be modified after creation, if the list if modified after
  creation it will not effect the Prometheus Pods.
* [FEATURE] Attach pod and service name as labels to Pod targets.

## 0.7.0 / 2017-03-17

This release introduces breaking changes to the generated StatefulSet's
PodTemplate, which cannot be modified for StatefulSets. The Prometheus and
Alertmanager objects have to be deleted and recreated for the StatefulSets to
be created properly.

* [CHANGE] Use Secrets instead of ConfigMaps for configurations.
* [FEATURE] Allow ConfigMaps containing rules to be selected via label selector.
* [FEATURE] `nodeSelector` added to the Alertmanager kind.
* [ENHANCEMENT] Use Prometheus v2 chunk encoding by default.
* [BUGFIX] Fix Alertmanager cluster mesh initialization.

## 0.6.0 / 2017-02-28

* [FEATURE] Allow not tagging targets with the `namespace` label.
* [FEATURE] Allow specifying `ServiceAccountName` to be used by Prometheus pods.
* [ENHANCEMENT] Label governing services to uniquely identify them.
* [ENHANCEMENT] Reconcile Service and Endpoints objects.
* [ENHANCEMENT] General stability improvements.
* [BUGFIX] Hostname cannot be fqdn when syncing kubelets into Endpoints object.

## 0.5.1 / 2017-02-17

* [BUGFIX] Use correct governing `Service` for Prometheus `StatefulSet`.

## 0.5.0 / 2017-02-15

* [FEATURE] Allow synchronizing kubelets into an `Endpoints` object.
* [FEATURE] Allow specifying custom configmap-reload image

## 0.4.0 / 2017-02-02

* [CHANGE] Split endpoint and job in separate labels instead of a single
  concatenated one.
* [BUGFIX] Properly exit on errors communicating with the apiserver.

## 0.3.0 / 2017-01-31

This release introduces breaking changes to the underlying naming schemes. It
is recommended to destroy existing Prometheus and Alertmanager objects and
recreate them with new namings.

With this release support for `v1.4.x` clusters is dropped. Changes will not be
backported to the `0.1.x` release series anymore.

* [CHANGE] Prefixed StatefulSet namings based on managing resource
* [FEATURE] Pass labels and annotations through to StatefulSets
* [FEATURE] Add tls config to use for Prometheus target scraping
* [FEATURE] Add configurable `routePrefix` for Prometheus
* [FEATURE] Add node selector to Prometheus TPR
* [ENHANCEMENT] Stability improvements

## 0.2.3 / 2017-01-05

* [BUGFIX] Fix config reloading when using external url.

## 0.1.3 / 2017-01-05

The `0.1.x` releases are backport releases with Kubernetes `v1.4.x` compatibility.

* [BUGFIX] Fix config reloading when using external url.

## 0.2.2 / 2017-01-03

* [FEATURE] Add ability to set the external url the Prometheus/Alertmanager instances will be available under.

## 0.1.2 / 2017-01-03

The `0.1.x` releases are backport releases with Kubernetes `v1.4.x` compatibility.

* [FEATURE] Add ability to set the external url the Prometheus/Alertmanager instances will be available under.

## 0.2.1 / 2016-12-23

* [BUGFIX] Fix `subPath` behavior when not using storage provisioning

## 0.2.0 / 2016-12-20

This release requires a Kubernetes cluster >=1.5.0. See the readme for
instructions on how to upgrade if you are currently running on a lower version
with the operator.

* [CHANGE] Use StatefulSet instead of PetSet
* [BUGFIX] Fix Prometheus config generation for labels containing "-"<|MERGE_RESOLUTION|>--- conflicted
+++ resolved
@@ -1,5 +1,3 @@
-<<<<<<< HEAD
-=======
 ## 0.68.0 / 2023-09-06
 
 * [FEATURE] Add support for Webex receiver to the AlertmanagerConfig CRD. #5305
@@ -16,7 +14,6 @@
 * [BUGFIX] Fix reserved labels being overriden by external labels. #5888
 * [BUGFIX] Fix updating Status of Prometheus, Alertmanager and ThanosRuler even the operator fails to update their statefulsets. #5891
 
->>>>>>> 52526e3b
 ## 0.67.1 / 2023-08-03
 
 * [BUGFIX] Avoid skipping `AlertmanagerConfig` resources for Alertmanager versions prior v0.25.0. #5788
