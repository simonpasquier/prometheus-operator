--- conflicted
+++ resolved
@@ -1,11 +1,5 @@
 ## Next release
 
-<<<<<<< HEAD
-## 0.30.1 / 2019-05-31
-
-* [BUGFIX] Update Thanos to 0.4.0 to fix configmap-reloader (#2611)
-* [BUGFIX] Alertmanager: Use /-/healthy and /-/ready for probes (#2600)
-=======
 ## 0.31.1 / 2019-06-25
 * [BUGFIX] Increase terminationGracePeriod for alertmanager statefulSet as it cannot be 0. (#2657)
 
@@ -18,7 +12,11 @@
 * [FEATURE] Add ability to configure size based retention on Prometheus. (#2608)
 * [FEATURE] Add ability to use StatefulSet ordinal in external labels. (#2591)
 * [ENHANCEMENT] Use /-/healthy and /-/ready for probes in Alertmanager. (#2600)
->>>>>>> 6efd4e5e
+
+## 0.30.1 / 2019-05-31
+
+* [BUGFIX] Update Thanos to 0.4.0 to fix configmap-reloader (#2611)
+* [BUGFIX] Alertmanager: Use /-/healthy and /-/ready for probes (#2600)
 
 ## 0.30.0 / 2019-05-10
 
