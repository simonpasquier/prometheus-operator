<<<<<<< HEAD
## 0.54.1 / 2021-02-24
=======
## 0.55.0 / 2022-03-09

* [CHANGE] Enabled read-only root filesystem for containers generated from the Prometheus, Alertmanager and ThanosRuler objects. #4552
* [CHANGE] Disabled privilege escalation for the containers generated from Prometheus, Alertmanager and ThanosRuler objects. #4552
* [CHANGE] Dropped all capabilities for the containers generated from Prometheus, Alertmanager and ThanosRuler objects. #4552
* [CHANGE] Added `emptyDir` volume to the Prometheus statefulset when `spec.queryLogFile` is only a base filename (e.g. `query.log` as opposed to `/tmp/query.log`). When the path contains a full path, a volume + volume mount should be explicitly given in the Prometheus spec since the root file system is now read-only. #4566
* [CHANGE/BUGFIX] Added skip TLS verify for the config-reloader HTTP client when informing Prometheus/Alertmanager on a config reload (partial fix for #4273). #4592
* [CHANGE] Switched using the `endpointslice` role for Prometheus by default if it is supported by the Kubernetes API. #4535
* [FEATURE] Added standalone admission webhook. #4494
* [FEATURE] Support the definition of Alertmanager configuration via AlertManagerConfig instead of Kubernetes secret (EXPERIMENTAL). #4220
* [FEATURE] Support sharding for Probe objects. #4587
* [ENHANCEMENT] Restore Prometheus StatefulSet liveness probe so that deadlocks are detected and recovered from. #4387, #4534
* [ENHANCEMENT] Added `-alertmanager-config-namespaces` CLI flag to the operator. #4455, #4619
* [ENHANCEMENT] `remoteWrite` and `remoteRead` fields of the Prometheus CRD not considered experimental anymore. #4555
* [ENHANCEMENT] Added support for follow_redirects in endpoint scrape configuration. #4563
* [ENHANCEMENT] Added support for Oauth2 in AlertmanagerConfig CRD. #4501
* [ENHANCEMENT] Improved logging when the given Prometheus version doesn't support some CR fields. #4571
* [ENHANCEMENT] Added `__tmp_ingress_address` label to preserve the initial host address of the ingress object. #4603
* [ENHANCEMENT] Fixed potential name collisions in Alertmanager configuration when merging AlertmanagerConfig objects. #4626
* [BUGFIX] Fixed panic when validating `Probe`. #4541
* [BUGFIX] Added validation for sourceLabels in relabel configuration. #4568
* [BUGFIX] Allow retention to be set only by size. #4590

## 0.54.1 / 2022-02-24
>>>>>>> fd0fe0ae

* [BUGFIX] Updated relabelConfig validation to accept Prometheus default config on labeldrop relabelConfig. #4579
* [BUGFIX] Fixed relabelConfigs for labelmap action. #4574

<<<<<<< HEAD
## 0.54.0 / 2021-01-26
=======
## 0.54.0 / 2022-01-26
>>>>>>> fd0fe0ae

* [FEATURE] Support SNS Receiver in AlertmanagerConfig CR. #4468
* [ENHANCEMENT] Specify SA token automounting on pod-level for operator and prometheus operand. #4514
* [ENHANCEMENT] Support following redirects and Oauth2 in HTTP Client config in raw alertmanager config secret. #4499
* [ENHANCEMENT] Add Replicas column for Thanos Ruler. #4496
* [ENHANCEMENT] Set User-Agent for the kubernetes client. #4506
* [BUGFIX] Avoid race during recreation of StatefulSet(s). #4504
* [BUGFIX] Add validation for proberSpec `url` field in `ProbeSpec`. #4483
* [BUGFIX] Add validation for relabel configs. #4429
* [BUGFIX] Add validation for scrapeTimeout validation. #4491

## 0.53.1 / 2021-12-20

* [BUGFIX] Fixed the validation pattern for the `february` month in the AlertManagerConfig CRD. #4458

## 0.53.0 / 2021-12-16

* [CHANGE] Added startup probe to Prometheus. #4433 #4369
* [FEATURE] Added support for mute time intervals in the AlertManagerConfig CRD. #4388
* [FEATURE] Added support for new matching syntax in the routes configuration of the AlertmanagerConfig CRD. #4332
* [FEATURE] Added support for new matching syntax in the inhibit rules configuration of the AlertmanagerConfig CRD. #4329
* [FEATURE] Added `headers` in the Remote Read configuration of the Prometheus CRD. #4323
* [FEATURE] Added `retryOnRateLimit` in the Remote Write configuration of the Prometheus CRD. #4420
* [FEATURE] Added support for PagerDuty links and images in the AlertManagerConfig CR. #4425
* [ENHANCEMENT] Optimized the generated Prometheus configuration to make it compatible with the new Prometheus agent mode. #4417
* [BUGFIX] Improved validation for the Alertmanager CRD to match with upstream Alertmanager. #4434
* [BUGFIX] Fixed propagation of annotations from spec.podMetadata to the StatefulSet's pods. #4422
* [BUGFIX] Ensured that `group_by` values are unique in the generated Alertmanager configuration. #4413
* [BUGFIX] Fixed generated secrets being larger than the maximum size limit of 1048576 bytes. #4427 #4449

## 0.52.1 / 2021-11-16

* [BUGFIX] Fixed regex in relabel_configs. #4395

## 0.52.0 / 2021-11-03

* [CHANGE] Extend sharding capabilities to `additionalScrapeConfigs`. #4324
* [CHANGE] Remove `app` label from Prometheus, Alertmanager and Thanos Ruler statefulsets/pods. #4350
* [FEATURE] Add `alertRelabelConfigs` field to the Thanos Ruler CRD for configuring Prometheus alert relabeling features. #4303
* [FEATURE] Add support for updated matching syntax in Alertmanager's raw config for `inhibit_rules` and `route`. #4307, #4309
* [FEATURE] Add validating webhook for AlertManagerConfig. #4338
* [FEATURE] Adds support for Sigv4 when configuring RemoteWrite. #3994
* [ENHANCEMENT] Add "generic ephemeral storage" as a data storage option for Alertmanager, Prometheus and Thanos Ruler. #4326
* [ENHANCEMENT] Improve docs and error message for "smarthost" field. #4299
* [ENHANCEMENT] Add alerts for config reloader sidecars. #4294
* [ENHANCEMENT] Add validations for duration and size fields for Prometheus, Alertmanager, and Thanos Ruler resources #4308, #4352
* [ENHANCEMENT] Add s390x support to docker images. #4351
* [ENHANCEMENT] Only load alertmanager configuration when writing configuration. #4333
* [BUGFIX] Fix `matchLabels` selector to have empty label values in ServiceMonitor, PodMonitor, and Probe. #4327
* [BUGFIX] Prevent rule file name collision. #4347
* [BUGFIX] Update native kubernetes fields used in prometheus-operator CRDs. #4221

## 0.51.2 / 2021-10-04

* [BUGFIX] Validated the value of the `EnforcedBodySizeLimit` field to avoid Prometheus crash. #4285

## 0.51.1 / 2021-09-27

No change since v0.51.0.

*The CI automation failed to build the v0.51.0 images so we had to create a new patch release.*

## 0.51.0 / 2021-09-24

* [FEATURE] Added `metricRelabelings` field to the Probe CRD for configuring the metric relabel configs. #4226
* [FEATURE] Added `volumeMounts` field to the Prometheus CRD for configuring the volume mounts of the thanos-sidecar container. #4238
* [FEATURE] Added `enforcedBodySizeLimit` field to the Prometheus CRD. #4275
* [FEATURE] Added `authorization` field to all HTTP configurations in the AlertmanagerConfig CRD. #4110
* [FEATURE] Added `minReadySeconds` field to AlertManager, Prometheus and ThanosRuler CRDs. #4246
* [FEATURE] Added support for Slack webhook URL via file path in the Alertmanager configuration secret. #4234
* [FEATURE] Added support the `authorization` field for all HTTP configurations in the Alertmanager configuration secret. #4234
* [ENHANCEMENT] Improved detection and rollback of manual changes to Alertmanager statefulsets. #4228
* [BUGFIX] Invalid probes are discarded instead of stopping after the first error when reconciling probes. #4248
* [BUGFIX] Empty basic auth username is allowed in the AlertmanagerConfig CRD. #4260
* [BUGFIX] Update conflicts for secrets are handled properly which avoids overwriting user-defined metadata. #4235
* [BUGFIX] The namespace label is always enforced with metricRelabelConfigs. #4272

## 0.50.0 / 2021-08-17

* [CHANGE] Remove deprecated flags `--config-reloader-memory` and `--config-reloader-cpu` in favor of `--config-reloader-memory-limit`, `--config-reloader-memory-request`, `--config-reloader-cpu-limit`, and `--config-reloader-cpu-request`. #3884
* [CHANGE] Remove use of Kubernetes API versions being removed in v1.22. #4171
* [FEATURE] Added support for OAuth2 authentication in remote read and remote write configuration. #4113
* [FEATURE] Added OAuth2 configuration for ServiceMonitor, PodMonitor and Probe. #4170
* [FEATURE] Added `prometheus_operator_spec_shards` metric for exposing the number of shards set on prometheus operator spec. #4173
* [FEATURE] Support for `Authorization` section in various prometheus sections. #4180
* [FEATURE] Validate prometheus rules when generating rule file content. #4184
* [FEATURE] Support `label_limit`, `label_name_length_limit` and `label_value_length_limit` configuration fields at the Prometheus CRD level as well as support individual limits per ServiceMonitor, PodMonitor and Probe resources. #4195
* [FEATURE] Added sample and target limits to Probe. #4207
* [FEATURE] Added `send_exemplars` field to the `remote_write` configuration in Prometheus. #4215 #4160
* [ENHANCEMENT] Support loading ClusterConfig from concatenated KUBECONFIG env. #4154
* [ENHANCEMENT] Include PrometheusRule in prometheus-operator CRD category. #4213
* [ENHANCEMENT] Preserve annotations set by kubectl. #4185
* [BUGFIX] Thanos: listen to all available IP addresses instead of `POD_IP`, simplifies istio management. #4038
* [BUGFIX] Add port name mapping to ConfigReloader to avoid reloader-web probe failure. #4187
* [BUGFIX] Handle Thanos rules `partial_response_strategy` field in validating admission webhook. #4217

## 0.49.0 / 2021-07-06

* [CHANGE] Flag "storage.tsdb.no-lockfile" will now default to false. #4066
* [CHANGE] Remove `app.kubernetes.io/version` label selector from Prometheus and Alertmanager statefulsets. #4093
* [CHANGE] Exit if the informers cache synchronization doesn't complete after 10 minutes. #4143, #4149
* [FEATURE] Added web TLS configuration support for Prometheus. #4025
* [FEATURE] Add proxy_url support for Probes. #4043
* [ENHANCEMENT] Set proper build context in version package. #4019
* [ENHANCEMENT] Publish images on GitHub Container Registry. #4060
* [ENHANCEMENT] Automatically generate document for operator executable. #4112
* [ENHANCEMENT] Adds configuration to set the Prometheus ready timeout to Thanos sidecar #4118
* [BUGFIX] Fixed bug in Alertmanager config where URLS that are taken from Kubernetes secrets might contain whitespace or newline characters. #4068
* [BUGFIX] Generate correct scraping configuration for Probes with empty or unset `module` parameter. #4074
* [BUGFIX] Operator does not generate `max_retries` option in `remote_write` for Prometheus version 2.11.0 and higher. #4103
* [BUGFIX] Preserve the dual-stack immutable fields on service sync. #4119

## 0.48.1 / 2021-06-01

* [BUGFIX] Added an `app` label on Prometheus pods. #4055

## 0.48.0 / 2021-05-19

Deprecation notice:
app labels will be removed in v0.50.

* [CHANGE] Replace app label names with app.kubernetes.io/name. #3939
* [CHANGE] Drop ksonnet as a dependency in jsonnetfile.json. #4002
* [ENHANCEMENT] Add default container annotation to Alertmanager pod. #3978
* [ENHANCEMENT] Add default container annotation to Thanos ruler pod. #3981
* [ENHANCEMENT] Optimize asset secret update logic. #3986
* [ENHANCEMENT] jsonnet: set default container in prometheus-operator pod. #3979
* [BUGFIX] Watch configmaps from the Prometheus allowed namespaces only. #3992
* [BUGFIX] Reconcile resources on namespace updates when using privileged lister/watcher. #3879
* [BUGFIX] Don't generate broken Alertmanager configuration when `http_config` is defined in the global parameters. #4041

## 0.47.1 / 2021-04-30

* [BUGFIX] Avoid reconciliations for Alertmanager statefulset on resource version changes. #3948

## 0.47.0 / 2021-04-13

The `--config-reloader-cpu` and `--config-reloader-memory` flags are deprecated
and will be removed in v0.49.0. They are replaced respectively by the
`--config-reloader-cpu-request`/`--config-reloader-cpu-limit` and
`config-reloader-memory-request`/`config-reloader-memory-limit` flags.

* [FEATURE] Add `enableFeatures` field to the Prometheus CRD for enabling feature flags. #3878
* [FEATURE] Add `metadataConfig` field to the Prometheus CRD for configuring how remote-write sends metadata information. #3915
* [FEATURE] Add support for TLS and authentication configuration to the Probe CRD. #3876
* [ENHANCEMENT] Allow CPU requests/limits and memory requests/limits of the config reloader to be set independently. #3826
* [ENHANCEMENT] Add rules validation to `po-lint`. #3894
* [ENHANCEMENT] Add common Kubernetes labels to statefulset objects managed by the Prometheus operator. #3841
* [ENHANCEMENT] Avoid unneeded synchronizations on Alertmanager updates. #3943
* [ENHANCEMENT] Retain the original job's name `__tmp_prometheus_job_name label` in the generated scrape configurations. #3828
* [BUGFIX] Fix `app.kubernetes.io/managed-by` label on kubelet endpoint object. #3902
* [BUGFIX] Avoid name collisions in the generated Prometheus configuration. #3913
* [BUGFIX] Restore `prometheus_operator_spec_replicas` metrics for Alertmanager and Thanos Ruler controllers. #3924
* [BUGFIX] Allow `smtp_require_tls` to be false in Alertmanager configuration. #3960

## 0.46.0 / 2021-02-24

* [CHANGE] Drop support for Prometheus 1.x #2822
* [FEATURE] Add relabelingConfigs to ProbeTargetStaticConfig #3817
* [ENHANCEMENT] Add custom HTTP headers in remoteWrite-config #3851
* [ENHANCEMENT] CRDs are now part of prometheus-operator group allowing `kubectl get prometheus-operator` operation #3843
* [ENHANCEMENT] Support app.kubernetes.io/managed-by label to kubelet service and endpoint objects. #3834
* [BUGFIX] Fix the loss of the `headers` key in AlertmanagerConfig. #3856
* [BUGFIX] Preserve user-added labels and annotations on Service, Endpoint and StatefulSet resources managed by the operator. #3810
* [BUGFIX] Do not require child routes in AlertmanagerConfig to have a receiver. #3749

## 0.45.0 / 2021-01-13

* [CHANGE] Add schema validations to AlertmanagerConfig CRD. #3742
* [CHANGE] Refactored jsonnet library to remove ksonnet and align with kube-prometheus #3781
* [ENHANCEMENT] Add `app.kubernetes.io/name` label to Kubelet Service/Endpoints object. #3768
* [ENHANCEMENT] Improve HTTP server's logging #3772
* [ENHANCEMENT] Add namespace label to static probe metrics #3752
* [ENHANCEMENT] Add `TracingConfigFile` field into thanos configuration. #3762
* [BUGFIX] Fix log messages when syncing node endpoints. #3758
* [BUGFIX] fix discovery of `AlertmanagerConfig` resources when `--alertmanager-instance-namespaces` is defined. #3759

## 0.44.1 / 2020-12-09

* [BUGFIX] Fix Alertmanager configuration for OpsGenie receiver. #3728

## 0.44.0 / 2020-12-02

* [CHANGE] Fix child routes support in AlertmanagerConfig. #3703
* [FEATURE] Add Slack receiver type to AlertmanagerConfig CRD. #3618
* [FEATURE] Add WeChat receiver type to AlertmanagerConfig CRD. #3619
* [FEATURE] Add Email receiver type to AlertmanagerConfig CRD. #3692
* [FEATURE] Add Pushover receiver type to AlertmanagerConfig CRD. #3697
* [FEATURE] Add VictorOps receiver type to AlertmanagerConfig CRD. #3701
* [FEATURE] Add sharding support for prometheus cluster. #3241
* [ENHANCEMENT] Add option to allow configuring object storage for Thanos. #3668
* [ENHANCEMENT] Add TLS support for remote read. #3714
* [ENHANCEMENT] Include EnforcedSampleLimit as a metric. #3617
* [ENHANCEMENT] Adjust config reloader memory requests and limits. #3660
* [ENHANCEMENT] Add `clusterGossipInterval`, `clusterPushpullInterval` and `clusterPeerTimeout` fields to Alertmanager CRD. #3663
* [BUGFIX] Handle all possible receiver types in AlertmanagerConfig. #3689
* [BUGFIX] Fix operator crashing on empty Probe targets. #3637
* [BUGFIX] Fix usage of `--prometheus-default-base-image`, `--alertmanager-default-base-image`, and `--thanos-default-base-image` flags. #3642
* [BUGFIX] Fix matching labels with empty values when using Exists/NotExists operators. #3686

## 0.43.2 / 2020-11-06

* [BUGFIX] Fix issue with additional data from the Alertmanager config's secret not being kept. #3647

## 0.43.1 / 2020-11-04

* [BUGFIX] Fix Alertmanager controller to wait for all informers to be synced before reconciling. #3641

## 0.43.0 / 2020-10-26

This release introduces a new `AlertmanagerConfig` CRD that allows to split the
Alertmanager configuration in different objects. For now the CRD only supports
the PagerDuty, OpsGenie and webhook receivers, [other
integrations](https://github.com/prometheus-operator/prometheus-operator/issues?q=is%3Aissue+is%3Aopen+%22receiver+type%22)
will follow in future releases of the operator. The current version of the CRD
is `v1alpha1` meaning that testing/feedback is encouraged and welcome but the
feature is not yet considered stable and the API is subject to change in the
future.

* [CHANGE] Use a single reloader sidecar (instead of 2) for Prometheus. The `--config-reloader-image` flag is deprecated and will be removed in a future release (not before v0.45.0). *Make sure to start the operator with a version of `--prometheus-config-reloader` that is at least `v0.43.0` otherwise the Prometheus pods will fail to start.* #3457
* [FEATURE] Add `targetLimit` and `enforcedTargetLimit` to the Prometheus CRD. #3571
* [FEATURE] Add initial support for `AlertmanagerConfig` CRD. #3451
* [FEATURE] Add support for Pod Topology Spread Constraints to Prometheus, Alertmanager, and ThanosRuler CRDs. #3598
* [ENHANCEMENT] Allow customization of the Prometheus web page title. #3525
* [ENHANCEMENT] Add metrics for selected/rejected resources and synchronization status. #3421
* [ENHANCEMENT] Configure Thanos sidecar for uploads only when needed. #3485
* [ENHANCEMENT] Add `--version` flag to all binaries + `prometheus_operator_build_info` metric. #359
* [ENHANCEMENT] Add `prometheus_operator_prometheus_enforced_sample_limit` metric. #3617
* [BUGFIX] Remove liveness probes to avoid killing Prometheus during the replay of the WAL. #3502
* [BUGFIX] Fix `spec.ipFamily: Invalid value: "null": field is immutable` error when updating governing services. #3526
* [BUGFIX] Generate more unique job names for Probes. #3481
* [BUGFIX] Don't block when the operator is configured to watch namespaces that don't exist yet. #3545
* [BUGFIX] Use `exec` in readiness probes to reduce the chance of leaking zombie processes. #3567
* [BUGFIX] Fix broken AdmissionReview. #3574
* [BUGFIX] Fix reconciliation when 2 resources share the same secret. #3590
* [BUGFIX] Discard invalid TLS configurations. #3578

## 0.42.1 / 2020-09-21

* [BUGFIX] Bump client-go to fix watch bug

## 0.42.0 / 2020-09-09

The Prometheus Operator now lives in its own independent GitHub organization.

We have also added a governance (#3398).

* [FEATURE] Move API types out into their own module (#3395)
* [FEATURE] Create a monitoring mixin for prometheus-operator (#3333)
* [ENHANCEMENT] Remove multilistwatcher and denylistfilter (#3440)
* [ENHANCEMENT] Instrument client-go requests (#3465)
* [ENHANCEMENT] pkg/prometheus: skip invalid service monitors (#3445)
* [ENHANCEMENT] pkg/alertmanager: Use lower value for --cluster.reconnect-timeout (#3436)
* [ENHANCEMENT] pkg/alertmanager: cleanup resources via OwnerReferences (#3423)
* [ENHANCEMENT] Add prometheus_operator_reconcile_operations_total metric (#3415)
* [ENHANCEMENT] pkg/operator/image.go: Adjust image path building (#3392)
* [ENHANCEMENT] Specify timeouts per Alertmanager target when sending alerts. (#3385)
* [ENHANCEMENT] Push container images to Quay into coreos and prometheus-operator orgs (#3390)
* [ENHANCEMENT] Run single replica Alertmanager in HA cluster mode (#3382)
* [BUGFIX] Fix validation logic for SecretOrConfigMap (#3413)
* [BUGFIX] Don't overwrite __param_target (#3377)

## 0.41.1 / 2020-08-12

* [BUGFIX] Fix image url logic (#3402)

## 0.41.0 / 2020-07-29

* [CHANGE] Configmap-reload: Update to v0.4.0 (#3334)
* [CHANGE] Update prometheus compatibility matrix to v2.19.2 (#3316)
* [FEATURE] Add Synthetic Probes support. This includes support for job names. (#2832, #3318, #3312, #3306)
* [FEATURE] Support Prometheus vertical compaction (#3281)
* [ENHANCEMENT] pkg: Instrument resources being tracked by the operator (#3360)
* [ENHANCEMENT] Add SecretListWatchSelector to reduce memory and CPU footprint (#3355)
* [ENHANCEMENT] Added support for configuring CA, cert, and key via secret or configmap. (#3249)
* [ENHANCEMENT] Consolidate image url logic, deprecating `baseImage`, `sha`, and `tag` in favor of `image` field in CRDs. (#3103, #3358)
* [ENHANCEMENT] Decouple alertmanager pod labels from selector labels (#3317)
* [ENHANCEMENT] pkg/prometheus: Ensure relabeling of container label in ServiceMonitors (#3315)
* [ENHANCEMENT] misc: Remove v1beta1 crd remainings (#3311)
* [ENHANCEMENT] Normalize default durations (#3308)
* [ENHANCEMENT] pkg/prometheus: Allow enforcing namespace label in Probe configs (#3304)
* [BUGFIX] Revert "Normalize default durations" (#3364)
* [BUGFIX] Reload alertmanager on configmap/secret change (#3319)
* [BUGFIX] listwatch: Do not duplicate resource versions (#3373)

## 0.40.0 / 2020-06-17

* [CHANGE] Update dependencies to prometheus 2.18 (#3231)
* [CHANGE] Add support for new prometheus versions (v2.18 & v2.19) (#3284)
* [CHANGE] bump Alertmanager default version to v0.21.0 (#3286)
* [FEATURE] Automatically disable high availability mode for 1 replica alertmanager (#3233)
* [FEATURE] thanos-sidecar: Add minTime arg (#3253)
* [FEATURE] Add scrapeTimeout as global configurable parameter (#3250)
* [FEATURE] Add EnforcedSampleLimit which enforces a global sample limit (#3276)
* [FEATURE] add ability to exclude rules from namespace label enforcement (#3207)
* [BUGFIX] thanos sidecar: log flags double definition (#3242)
* [BUGFIX] Mutate rule labels, annotations to strings (#3230)

## 0.39.0 / 2020-05-06

* [CHANGE] Introduce release schedule (#3135)
* [CHANGE] Remove options configuring CRD management (manage-crds, crd-kinds, with-validation) (#3155)
* [CHANGE] Add CRD definitions to bundle.yaml (#3171)
* [CHANGE] Switch to apiextensions.k8s.io/v1 CRD and require kubernetes v1.16 or newer (#3175, #3187)
* [FEATURE] Add support prometheus query log file (#3116)
* [FEATURE] Add support for watching specified rules directory by config-relader (#3128)
* [FEATURE] Add TLS support for operator web server (#3134, #3157)
* [FEATURE] Allow to set address for operator http endpoint (#3098)
* [FEATURE] Allow setting the alertmanagers cluster.advertiseAddress (#3160)
* [FEATURE] Build operator images for ARM and ARM64 platforms (#3177)
* [ENHANCEMENT] Allow setting log level and format for thanos sidecar (#3112)
* [ENHANCEMENT] Support naming of remote write queues (#3144)
* [ENHANCEMENT] Allow disabling mount subPath for volumes (#3143)
* [ENHANCEMENT] Update k8s libraries to v1.18 (#3154)
* [ENHANCEMENT] Create separate namespace informers when needed (#3182)
* [BUGFIX] Tolerate version strings which aren't following semver (#3101)
* [BUGFIX] Retain metadata for embedded PVC objects (#3115)
* [BUGFIX] Fix definition of thanos-ruler-operated service (#3126)
* [BUGFIX] Allow setting the cluster domain (#3138)
* [BUGFIX] Allow matching only PodMonitors (#3173)
* [BUGFIX] Fix typo in statefulset informer (#3179)

## 0.38.1 / 2020-04-16

* [BUGFIX] Fix definition of web service port for Alertmanager (#3125)
* [BUGFIX] Support external alert query URL for THanos Ruler (#3129)
* [BUGFIX] Do not modify the PrometheusRule cache object (#3105)

## 0.38.0 / 2020-03-20

* [CHANGE] Changed ThanosRuler custom resource field alertmanagersURL type from string to []string (#3067)
* [CHANGE] Deprecate PodMonitor targetPort field (#3071, #3078)
* [FEATURE] Add queryConfig field to ThanosRuler spec (#3068)
* [FEATURE] GRPC TLS config for Thanos Ruler and Sidecar (#3059)
* [FEATURE] MergePatch Alertmanager containers (#3080)
* [FEATURE] Add VolumeMounts to Prometheus custom resources (#2871)
* [ENHANCEMENT] Update Thanos to v0.11.0 (#3066)
* [ENHANCEMENT] Clarify that Endpoint.targetPort is pod port (#3064)
* [BUGFIX] ThanosRuler restarts instead of reloading with new PrometheusRules (#3056)
* [BUGFIX] Omit QueryEndpoints if empty (#3091)

## 0.37.0 / 2020-03-02

* [FEATURE] Add routePrefix to ThanosRuler spec (#3023)
* [FEATURE] Add externalPrefix to ThanosRuler spec (#3058)
* [FEATURE] Add pod template fields to ThanosRuler custom resource (#3034)
* [ENHANCEMENT] Make ports on kubelet service and endpoints match (#3039)
* [ENHANCEMENT] Update kubernetes API dependencies to v0.17.3/1.17.3 (#3042)
* [ENHANCEMENT] Simplify multi-arch building (#3035)
* [ENHANCEMENT] Default to Prometheus v2.16.0 (#3050, #3051)
* [BUGFIX] Fix stateful set being pruned by kubectl (#3029, #3030)
* [BUGFIX] Fix prometheus rule validator admitting rules with invalid label types (#2727,#2962)
* [BUGFIX] Fix flaky test in Thanos ruler (#3038)
* [BUGFIX] Fix ThanosRuler status reporting (#3045)
* [BUGFIX] Preserve pod labels and annotations in custom resources (#3041, #3043)
* [BUGFIX] Prevent stateful set update loop for alertmanager and thonos types (#3048, #3049)

## 0.36.0 / 2020-02-10

* [CHANGE] Rename binary `lint` to `po-lint` (#2964)
* [CHANGE] Restrict api extension RBAC rules (#2974)
* [FEATURE] Add operator for Thanos Ruler resources (#2943)
* [FEATURE] Thanos Ruler Improvements (#2986, #2991, #2993, #2994, #3018, #3019)
* [FEATURE] Add additional printer columns for custom resources (#2922)
* [ENHANCEMENT] Set config-reloader containers resources (#2958)
* [ENHANCEMENT] Fix broken links and remove spec.version in examples (#2961)
* [ENHANCEMENT] Reduce deprecation warning verbosity (#2978)
* [ENHANCEMENT] Build tooling improvements (#2979, #2982, #2983)
* [ENHANCEMENT] Update Prometheus compatible version list (#2998)
* [ENHANCEMENT] Fix broken links in documentation (#3005)
* [ENHANCEMENT] Update default container image versions (#3007)
* [BUGFIX] Fix statefulset crash loop in Kube 1.17 (#2987)

## 0.35.0 / 2020-01-13

* [CHANGE] Deprecate baseImage, tag, and sha fields in custom resources (#2914)
* [FEATURE] Add APIVersion field to Prometheus.Spec.Alerting (#2884)
* [FEATURE] Add an option to disable compaction (#2886)
* [FEATURE] Allow configuring PVC access mode (#978)
* [ENHANCEMENT] Do not disable compaction on sidecar without object storage configuration (#2845)
* [ENHANCEMENT] Fix StatefulSet being needlessly re-created (#2857)
* [ENHANCEMENT] Add metric for statefulset re-create (#2859)
* [ENHANCEMENT] Rename `mesh` ports to be prefixed with protocol (#2863)
* [ENHANCEMENT] Use kubebuilder controller-gen for creating CRDs (#2855)
* [ENHANCEMENT] Add metrics about node endpoints synchronization (#2887)
* [ENHANCEMENT] Turn off preserveUnknownFields to enable kubectl explain (#2903)
* [ENHANCEMENT] Instrument operator's list and watch operations (#2893)
* [BUGFIX] Modified prometheus wget probe when listenLocal=true (#2929)
* [BUGFIX] Fix generated statefulset being pruned by kubectl (#2944)

## 0.34.0 / 2019-10-31

* [CHANGE] Make arbitraryFSAccessThroughSMs optional (#2797)
* [FEATURE] Add [prometheus,alertmanager]-instance-namespaces cmdline parameter (#2783)
* [FEATURE] Add configSecret element to the AlertmanagerSpec (#2827)
* [FEATURE] Add enforcedNamespaceLabel to Prometheus CRD (#2820)
* [FEATURE] Add exec probes against localhost:9090 to Prometheus if listenLocal is set to true (#2763)
* [FEATURE] Add honorTimestamps field to Prometheus, Podmonitor, and ServiceMonitor CRD (#2800)
* [FEATURE] Add ignoreNamespaceSelectors field to Prometheus CRD (#2816)
* [FEATURE] Add local configuration options in jsonnet/prometheus-operator (#2794)
* [FEATURE] Add overrideHonorLabels to Prometheus CRD (#2806)
* [FEATURE] Reference secrets instead of local files (#2716)
* [ENHANCEMENT] Add missing json struct tag for ArbitraryFSAccessThroughSMsConfig (#2808)
* [ENHANCEMENT] Ensure containers have "FallbackToLogsOnError" termination policy (#2819)
* [ENHANCEMENT] Improve detection of StatefulSet changes (#2801)
* [ENHANCEMENT] Only append relabelings if EnforcedNamespaceLabel value is set (#2830)
* [ENHANCEMENT] Remove unneeded Ownership change in prometheus-config-reloader (#2761)
* [ENHANCEMENT] Update k8s client to 1.16 (#2778)
* [BUGFIX] Update prometheus dependency to v2.12.0 to fix validation failure for .externalLabels admission webhook (#2779)

## 0.33.0 / 2019-09-12

* [FEATURE] Add Thanos service port to governing service (#2754)
* [FEATURE] Add VolumeMounts to Alertmanager (#2755)
* [ENHANCEMENT] Bump default thanos image and version (#2746)

## 0.32.0 / 2019-08-30

* [CHANGE] Change PodManagement policy to parallel in Alertmanager (#2676)
* [FEATURE] Adding label selector for Alertmanager objects discovery filtering (#2662)
* [FEATURE] Provide option to turn on WAL compression (#2683)
* [FEATURE] Support namespace denylist for listwatcher (#2710)
* [FEATURE] Add support for Volumes to Prometheus Custom Resource (#2734)
* [FEATURE] Add support for Volumes to Alertmanager Custom Resource (#2737)
* [FEATURE] Add support for InitContainers to Prometheus Custom Resource (#2522)

## 0.31.1 / 2019-06-25
* [BUGFIX] Increase terminationGracePeriod for alertmanager statefulSet as it cannot be 0. (#2657)

## 0.31.0 / 2019-06-20

* [CHANGE] Remove gossip configuration from Thanos sidecar. This means only non-gossip configurations can be used going forward. (#2623, #2629)
* [FEATURE] Add PodMonitor, allowing monitoring pods directly without the necessity to go through a Endpoints of a Service, this is an experimental feature, it may break at any time without notice. (#2566)
* [FEATURE] Add admission webhook to validate `PrometheusRule` objects with Prometheus' promtool linting. (#2551)
* [FEATURE] Add ability to select subset of Prometheus objects to reconcile against, configurable with `--prometheus-instance-selector` flag. (#2615)
* [FEATURE] Add ability to configure size based retention on Prometheus. (#2608)
* [FEATURE] Add ability to use StatefulSet ordinal in external labels. (#2591)
* [ENHANCEMENT] Use /-/healthy and /-/ready for probes in Alertmanager. (#2600)

## 0.30.0 / 2019-05-10

Note: Both kube-prometheus (#2554) and the Helm Chart (#2416) have been removed from this repository.
kube-prometheus is not hosted as github.com/coroes/kube-prometheus and the helm chart is available at https://github.com/helm/charts/tree/master/stable/prometheus-operator

* [CHANGE] Drop support for Alertmanager < v0.15.0 (#2568)
* [FEATURE] Add Prometheus Config Reloader CPU and Memory flags (#2466)
* [FEATURE] Support `--max-samples` flag in QuerySpec (#2505)
* [FEATURE] Adding kustomization files for remote bases (#2497)
* [FEATURE] Allow disabling limits on sidecars (#2560)
* [FEATURE] Modify arbitrary parts of the operator generated containers (#2445)
* [ENHANCEMENT] Add proper Operator labels as recommended by SIG-Apps (#2427)
* [ENHANCEMENT] Watch ConfigMaps having the prometheus-name selector (#2454)
* [ENHANCEMENT] Add prometheusExternalLabelName field to Prometheus object (#2430)
* [ENHANCEMENT] Optional secret in scrapeconfig (#2511)
* [ENHANCEMENT] Update PodSecurityContext docs (#2569)
* [ENHANCEMENT] Update Kubernetes client libraries to 1.14.0 (#2570)
* [ENHANCEMENT] Use Go modules with Kubernetes 1.14 (#2571)
* [ENHANCEMENT] Update to Alertmanager v0.17.0 (#2587)
* [ENHANCEMENT] Add support for setting Log Format for Alertmanager (#2577)
* [ENHANCEMENT] Switch Deployments and StatefulSets from apps/v1beta to apps/v1 (#2593)
* [ENHANCEMENT] Add Service and Servicemonitor to bundle.yaml (#2595)
* [BUGFIX] Fix startup nodeSyncEndpoints (#2475)
* [BUGIFX] Update Thanos vendoring to include config reloader fixes (#2504)

## 0.29.0 / 2019-02-19

* [FEATURE] Thanos sidecar supports external Thanos clusters (#2412)
* [FEATURE] Make replicas external label name configurable (#2411)
* [FEATURE] Flags for config reloader memory and cpu limits (#2403)
* [ENHANCEMENT] Update to Prometheus v2.7.1 as default (#2374)
* [ENHANCEMENT] Update to Alertmanager v0.16.1 as default (#2362)

## 0.28.0 / 2019-01-24

* [FEATURE] CLI tool to lint YAML against CRD definitions (#2269)
* [FEATURE] Support Thanos v0.2 arbitrary object storage configuration (#2264)
* [ENHANCEMENT] Update Alertmanager to v0.16.0 (#2145)
* [ENHANCEMENT] Added AlertResendDelay to Prometheus resource (#2265)
* [ENHANCEMENT] Support min_shards configuration of the queueConfig (#2284)
* [ENHANCEMENT] Write compressed Prometheus config into Kubernetes Secret (#2243)
* [ENHANCEMENT] Add flag to enable Prometheus web admin API (#2300)
* [ENHANCEMENT] Add logFormat support for Prometheus (#2307)
* [ENHANCEMENT] Configure Thanos sidecar with route prefix (#2345)
* [BUGFIX] Fix omitting source_labels where they are unnecessary (#2292)
* [BUGFIX] Guard against nil targetPort (#2318)

## 0.27.0 / 2019-01-08

* [FEATURE] Add `image` field to specify full Prometheus, Alertmanager and Thanos images.
* [FEATURE] Add prometheus query options (lookback-delta, max-concurrency, timeout).

## 0.26.0 / 2018-11-30

* [CHANGE] Remove attempting to set "secure" security context (#2109).
* [CHANGE] Remove deprecated StorageSpec fields (#2132).
* [ENHANCEMENT] Better handling for pod/node labels from ServiceMonitors (#2089).
* [ENHANCEMENT] Update to Prometheus v2.5.0 as default (#2101).
* [ENHANCEMENT] Update to Alertmanager v0.15.3 as default (#2128).
* [ENHANCEMENT] Increase CPU limits for small containers to not being throttled as much (#2144).
* [BUGFIX] Sanitize thanos secret volume mount name (#2159).
* [BUGFIX] Fix racy Kubernetes multi watch (#2177).

## 0.25.0 / 2018-10-24

* [FEATURE] Allow passing additional alert relabel configs in Prometheus custom resource (#2022)
* [FEATURE] Add ability to mount custom ConfigMaps into Alertmanager and Prometheus (#2028)

## 0.24.0 / 2018-10-11

This release has a breaking changes for `prometheus_operator_.*` metrics.

`prometheus_operator_alertmanager_reconcile_errors_total` and `prometheus_operator_prometheus_reconcile_errors_total`
are now combined and called `prometheus_operator_reconcile_errors_total`.
Instead the metric has a "controller" label which indicates the errors from the Prometheus or Alertmanager controller.

The same happened with `prometheus_operator_alertmanager_spec_replicas` and `prometheus_operator_prometheus_spec_replicas`
which is now called `prometheus_operator_spec_replicas` and also has the "controller" label.

The `prometheus_operator_triggered_total` metric now has a "controller" label as well and finally instruments the
Alertmanager controller.

For a full description see: https://github.com/coreos/prometheus-operator/pull/1984#issue-221139702

In order to support multiple namespaces, the `--namespace` flag changed to `--namespaces`
and accepts and comma-separated list of namespaces as a string.

* [CHANGE] Default to Node Exporter v0.16.0 (#1812)
* [CHANGE] Update to Go 1.11 (#1855)
* [CHANGE] Default to Prometheus v2.4.3 (#1929) (#1983)
* [CHANGE] Default to Thanos v0.1.0 (#1954)
* [CHANGE] Overhaul metrics while adding triggerBy metric for Alertmanager (#1984)
* [CHANGE] Add multi namespace support (#1813)
* [FEATURE] Add SHA field to Prometheus, Alertmanager and Thanos for images (#1847) (#1854)
* [FEATURE] Add configuration for priority class to be assigned to Pods (#1875)
* [FEATURE] Configure sampleLimit per ServiceMonitor (#1895)
* [FEATURE] Add additionalPeers to Alertmanager (#1878)
* [FEATURE] Add podTargetLabels to ServiceMonitors (#1880)
* [FEATURE] Relabel target name for Pods (#1896)
* [FEATURE] Allow configuration of relabel_configs per ServiceMonitor (#1879)
* [FEATURE] Add illegal update reconciliation by deleting StatefulSet (#1931)
* [ENHANCEMENT] Set Thanos cluster and grpc ip from pod.ip (#1836)
* [BUGFIX] Add square brackets around pod IPs for IPv6 support (#1881)
* [BUGFIX] Allow periods in secret name (#1907)
* [BUGFIX] Add BearerToken in generateRemoteReadConfig (#1956)

## 0.23.2 / 2018-08-23

* [BUGFIX] Do not abort kubelet endpoints update due to nodes without IP addresses defined (#1816)

## 0.23.1 / 2018-08-13

* [BUGFIX] Fix high CPU usage of Prometheus Operator when annotating Prometheus resource (#1785)

## 0.23.0 / 2018-08-06

* [CHANGE] Deprecate specification of Prometheus rules via ConfigMaps in favor of `PrometheusRule` CRDs
* [FEATURE] Introduce new flag to control logging format (#1475)
* [FEATURE] Ensure Prometheus Operator container runs as `nobody` user by default (#1393)
* [BUGFIX] Fix reconciliation of Prometheus StatefulSets due to ServiceMonitors and PrometheusRules changes when a single namespace is being watched (#1749)

## 0.22.2 / 2018-07-24

[BUGFIX] Do not migrate rule config map for Prometheus statefulset on rule config map to PrometheusRule migration (#1679)

## 0.22.1 / 2018-07-19

* [ENHANCEMENT] Enable operation when CRDs are created externally (#1640)
* [BUGFIX] Do not watch for new namespaces if a specific namespace has been selected (#1640)

## 0.22.0 / 2018-07-09

* [FEATURE] Allow setting volume name via volumetemplateclaimtemplate in prom and alertmanager (#1538)
* [FEATURE] Allow setting custom tags of container images (#1584)
* [ENHANCEMENT] Update default Thanos to v0.1.0-rc.2 (#1585)
* [ENHANCEMENT] Split rule config map mounted into Prometheus if it exceeds Kubernetes config map limit (#1562)
* [BUGFIX] Mount Prometheus data volume into Thanos sidecar & pass correct path to Thanos sidecar (#1583)

## 0.21.0 / 2018-06-28

* [CHANGE] Default to Prometheus v2.3.1.
* [CHANGE] Default to Alertmanager v0.15.0.
* [FEATURE] Make remote write queue configurations configurable.
* [FEATURE] Add Thanos integration (experimental).
* [BUGFIX] Fix usage of console templates and libraries.

## 0.20.0 / 2018-06-05

With this release we introduce a new Custom Resource Definition - the
`PrometheusRule` CRD. It addresses the need for rule syntax validation and rule
selection across namespaces. `PrometheusRule` replaces the configuration of
Prometheus rules via K8s ConfigMaps. There are two migration paths:

1. Automated live migration: If the Prometheus Operator finds Kubernetes
   ConfigMaps that match the `RuleSelector` in a `Prometheus` specification, it
   will convert them to matching `PrometheusRule` resources.

2. Manual migration: We provide a basic CLI tool to convert Kubernetes
   ConfigMaps to `PrometheusRule` resources.

```bash
go get -u github.com/coreos/prometheus-operator/cmd/po-rule-migration
po-rule-migration \
--rule-config-map=<path-to-config-map> \
--rule-crds-destination=<path-to-rule-crd-destination>
```

* [FEATURE] Add leveled logging to Prometheus Operator (#1277)
* [FEATURE] Allow additional Alertmanager configuration in Prometheus CRD (#1338)
* [FEATURE] Introduce `PrometheusRule` Custom Resource Definition (#1333)
* [ENHANCEMENT] Allow Prometheus to consider all namespaces to find ServiceMonitors (#1278)
* [BUGFIX] Do not attempt to set default memory request for Prometheus 2.0 (#1275)

## 0.19.0 / 2018-04-25

* [FEATURE] Allow specifying additional Prometheus scrape configs via secret (#1246)
* [FEATURE] Enable Thanos sidecar (#1219)
* [FEATURE] Make AM log level configurable (#1192)
* [ENHANCEMENT] Enable Prometheus to select Service Monitors outside own namespace (#1227)
* [ENHANCEMENT] Enrich Prometheus operator CRD registration error handling (#1208)
* [BUGFIX] Allow up to 10m for Prometheus pod on startup for data recovery (#1232)

## 0.18.1 / 2018-04-09

* [BUGFIX] Fix alertmanager >=0.15.0 cluster gossip communication (#1193)

## 0.18.0 / 2018-03-04

From this release onwards only Kubernetes versions v1.8 and higher are supported. If you have an older version of Kubernetes and the Prometheus Operator running, we recommend upgrading Kubernetes first and then the Prometheus Operator.

While multiple validation issues have been fixed, it will remain a beta feature in this release. If you want to update validations, you need to either apply the CustomResourceDefinitions located in `example/prometheus-operator-crd` or delete all CRDs and restart the Prometheus Operator.

Some changes cause Prometheus and Alertmanager clusters to be redeployed. If you do not have persistent storage backing your data, this means you will loose the amount of data equal to your retention time.

* [CHANGE] Use canonical `/prometheus` and `/alertmanager` as data dirs in containers.
* [FEATURE] Allow configuring Prometheus and Alertmanager servers to listen on loopback interface, allowing proxies to be the ingress point of those Pods.
* [FEATURE] Allow configuring additional containers in Prometheus and Alertmanager Pods.
* [FEATURE] Add ability to whitelist Kubernetes labels to become Prometheus labels.
* [FEATURE] Allow specifying additional secrets for Alertmanager Pods to mount.
* [FEATURE] Allow specifying `bearer_token_file` for Alertmanger configurations of Prometheus objects in order to authenticate with Alertmanager.
* [FEATURE] Allow specifying TLS configuration for Alertmanger configurations of Prometheus objects.
* [FEATURE] Add metrics for reconciliation errors: `prometheus_operator_alertmanager_reconcile_errors_total` and `prometheus_operator_prometheus_reconcile_errors_total`.
* [FEATURE] Support `read_recent` and `required_matchers` fields for remote read configurations.
* [FEATURE] Allow disabling any defaults of `SecurityContext` fields of Pods.
* [BUGFIX] Handle Alertmanager >=v0.15.0 breaking changes correctly.
* [BUGFIX] Fix invalid validations for metric relabeling fields.
* [BUGFIX] Fix validations for `AlertingSpec`.
* [BUGFIX] Fix validations for deprecated storage fields.
* [BUGFIX] Fix remote read and write basic auth support.
* [BUGFIX] Fix properly propagate errors of Prometheus config reloader.

## 0.17.0 / 2018-02-15

This release adds validations as a beta feature. It will only be installed on new clusters, existing CRD definitions will not be updated, this will be done in a future release. Please try out this feature and give us feedback!

* [CHANGE] Default Prometheus version v2.2.0-rc.0.
* [CHANGE] Default Alertmanager version v0.14.0.
* [FEATURE] Generate and add CRD validations.
* [FEATURE] Add ability to set `serviceAccountName` for Alertmanager Pods.
* [FEATURE] Add ability to specify custom `securityContext` for Alertmanager Pods.
* [ENHANCEMENT] Default to non-root security context for Alertmanager Pods.

## 0.16.1 / 2018-01-16

* [CHANGE] Default to Alertmanager v0.13.0.
* [BUGFIX] Alertmanager flags must be double dashed starting v0.13.0.

## 0.16.0 / 2018-01-11

* [FEATURE] Add support for specifying remote storage configurations.
* [FEATURE] Add ability to specify log level.
* [FEATURE] Add support for dropping metrics at scrape time.
* [ENHANCEMENT] Ensure that resource limit can't make Pods unschedulable.
* [ENHANCEMENT] Allow configuring emptyDir volumes
* [BUGFIX] Use `--storage.tsdb.no-lockfile` for Prometheus 2.0.
* [BUGFIX] Fix Alertmanager default storage.path.

## 0.15.0 / 2017-11-22

* [CHANGE] Default Prometheus version v2.0.0
* [BUGFIX] Generate ExternalLabels deterministically
* [BUGFIX] Fix incorrect mount path of Alertmanager data volume
* [EXPERIMENTAL] Add ability to specify CRD Kind name

## 0.14.1 / 2017-11-01

* [BUGFIX] Ignore illegal change of PodManagementPolicy to StatefulSet.

## 0.14.0 / 2017-10-19

* [CHANGE] Default Prometheus version v2.0.0-rc.1.
* [CHANGE] Default Alertmanager version v0.9.1.
* [BUGFIX] Set StatefulSet replicas to 0 if 0 is specified in Alertmanager/Prometheus object.
* [BUGFIX] Glob for all files in a ConfigMap as rule files.
* [FEATURE] Add ability to run Prometheus Operator for a single namespace.
* [FEATURE] Add ability to specify CRD api group.
* [FEATURE] Use readiness and health endpoints of Prometheus 1.8+.
* [ENHANCEMENT] Add OwnerReferences to managed objects.
* [ENHANCEMENT] Use parallel pod creation strategy for Prometheus StatefulSets.

## 0.13.0 / 2017-09-21

After a long period of not having broken any functionality in the Prometheus Operator, we have decided to promote the status of this project to beta.

Compatibility guarantees and migration strategies continue to be the same as for the `v0.12.0` release.

* [CHANGE] Remove analytics collection.
* [BUGFIX] Fix memory leak in kubelet endpoints sync.
* [FEATURE] Allow setting global default `scrape_interval`.
* [FEATURE] Allow setting Pod objectmeta to Prometheus and Alertmanger objects.
* [FEATURE] Allow setting tolerations and affinity for Prometheus and Alertmanager objects.

## 0.12.0 / 2017-08-24

Starting with this release only Kubernetes `v1.7.x` and up is supported as CustomResourceDefinitions are a requirement for the Prometheus Operator and are only available from those versions and up.

Additionally all objects have been promoted from `v1alpha1` to `v1`. On start up of this version of the Prometheus Operator the previously used `ThirdPartyResource`s and the associated `v1alpha1` objects will be automatically migrated to their `v1` equivalent `CustomResourceDefinition`.

* [CHANGE] All manifests created and used by the Prometheus Operator have been promoted from `v1alpha1` to `v1`.
* [CHANGE] Use Kubernetes `CustomResourceDefinition`s instead of `ThirdPartyResource`s.
* [FEATURE] Add ability to set scrape timeout to `ServiceMonitor`.
* [ENHANCEMENT] Use `StatefulSet` rolling deployments.
* [ENHANCEMENT] Properly set `SecurityContext` for Prometheus 2.0 deployments.
* [ENHANCEMENT] Enable web lifecycle APIs for Prometheus 2.0 deployments.

## 0.11.2 / 2017-09-21

* [BUGFIX] Fix memory leak in kubelet endpoints sync.

## 0.11.1 / 2017-07-28

* [ENHANCEMENT] Add profiling endpoints.
* [BUGFIX] Adapt Alertmanager storage usage to not use deprecated storage definition.

## 0.11.0 / 2017-07-20

Warning: This release deprecates the previously used storage definition in favor of upstream PersistentVolumeClaim templates. While this should not have an immediate effect on a running cluster, Prometheus object definitions that have storage configured need to be adapted. The previously existing fields are still there, but have no effect anymore.

* [FEATURE] Add Prometheus 2.0 alpha3 support.
* [FEATURE] Use PVC templates instead of custom storage definition.
* [FEATURE] Add cAdvisor port to kubelet sync.
* [FEATURE] Allow default base images to be configurable.
* [FEATURE] Configure Prometheus to only use necessary namespaces.
* [ENHANCEMENT] Improve rollout detection for Alertmanager clusters.
* [BUGFIX] Fix targetPort relabeling.

## 0.10.2 / 2017-06-21

* [BUGFIX] Use computed route prefix instead of directly from manifest.

## 0.10.1 / 2017-06-13

Attention: if the basic auth feature was previously used, the `key` and `name`
fields need to be switched. This was not intentional, and the bug is not fixed,
but causes this change.

* [CHANGE] Prometheus default version v1.7.1.
* [CHANGE] Alertmanager default version v0.7.1.
* [BUGFIX] Fix basic auth secret key selector `key` and `name` switched.
* [BUGFIX] Fix route prefix flag not always being set for Prometheus.
* [BUGFIX] Fix nil panic on replica metrics.
* [FEATURE] Add ability to specify Alertmanager path prefix for Prometheus.

## 0.10.0 / 2017-06-09

* [CHANGE] Prometheus route prefix defaults to root.
* [CHANGE] Default to Prometheus v1.7.0.
* [CHANGE] Default to Alertmanager v0.7.0.
* [FEATURE] Add route prefix support to Alertmanager resource.
* [FEATURE] Add metrics on expected replicas.
* [FEATURE] Support for running Alertmanager v0.7.0.
* [BUGFIX] Fix sensitive rollout triggering.

## 0.9.1 / 2017-05-18

* [FEATURE] Add experimental Prometheus 2.0 support.
* [FEATURE] Add support for setting Prometheus external labels.
* [BUGFIX] Fix non-deterministic config generation.

## 0.9.0 / 2017-05-09

* [CHANGE] The `kubelet-object` flag has been renamed to `kubelet-service`.
* [CHANGE] Remove automatic relabelling of Pod and Service labels onto targets.
* [CHANGE] Remove "non-namespaced" alpha annotation in favor of `honor_labels`.
* [FEATURE] Add ability make use of the Prometheus `honor_labels` configuration option.
* [FEATURE] Add ability to specify image pull secrets for Prometheus and Alertmanager pods.
* [FEATURE] Add basic auth configuration option through ServiceMonitor.
* [ENHANCEMENT] Add liveness and readiness probes to Prometheus and Alertmanger pods.
* [ENHANCEMENT] Add default resource requests for Alertmanager pods.
* [ENHANCEMENT] Fallback to ExternalIPs when InternalIPs are not available in kubelet sync.
* [ENHANCEMENT] Improved change detection to trigger Prometheus rollout.
* [ENHANCEMENT] Do not delete unmanaged Prometheus configuration Secret.

## 0.8.2 / 2017-04-20

* [ENHANCEMENT] Use new Prometheus 1.6 storage flags and make it default.

## 0.8.1 / 2017-04-13

* [ENHANCEMENT] Include kubelet insecure port in kubelet Enpdoints object.

## 0.8.0 / 2017-04-07

* [FEATURE] Add ability to mount custom secrets into Prometheus Pods. Note that
  secrets cannot be modified after creation, if the list if modified after
  creation it will not effect the Prometheus Pods.
* [FEATURE] Attach pod and service name as labels to Pod targets.

## 0.7.0 / 2017-03-17

This release introduces breaking changes to the generated StatefulSet's
PodTemplate, which cannot be modified for StatefulSets. The Prometheus and
Alertmanager objects have to be deleted and recreated for the StatefulSets to
be created properly.

* [CHANGE] Use Secrets instead of ConfigMaps for configurations.
* [FEATURE] Allow ConfigMaps containing rules to be selected via label selector.
* [FEATURE] `nodeSelector` added to the Alertmanager kind.
* [ENHANCEMENT] Use Prometheus v2 chunk encoding by default.
* [BUGFIX] Fix Alertmanager cluster mesh initialization.

## 0.6.0 / 2017-02-28

* [FEATURE] Allow not tagging targets with the `namespace` label.
* [FEATURE] Allow specifying `ServiceAccountName` to be used by Prometheus pods.
* [ENHANCEMENT] Label governing services to uniquely identify them.
* [ENHANCEMENT] Reconcile Service and Endpoints objects.
* [ENHANCEMENT] General stability improvements.
* [BUGFIX] Hostname cannot be fqdn when syncing kubelets into Endpoints object.

## 0.5.1 / 2017-02-17

* [BUGFIX] Use correct governing `Service` for Prometheus `StatefulSet`.

## 0.5.0 / 2017-02-15

* [FEATURE] Allow synchronizing kubelets into an `Endpoints` object.
* [FEATURE] Allow specifying custom configmap-reload image

## 0.4.0 / 2017-02-02

* [CHANGE] Split endpoint and job in separate labels instead of a single
  concatenated one.
* [BUGFIX] Properly exit on errors communicating with the apiserver.

## 0.3.0 / 2017-01-31

This release introduces breaking changes to the underlying naming schemes. It
is recommended to destroy existing Prometheus and Alertmanager objects and
recreate them with new namings.

With this release support for `v1.4.x` clusters is dropped. Changes will not be
backported to the `0.1.x` release series anymore.

* [CHANGE] Prefixed StatefulSet namings based on managing resource
* [FEATURE] Pass labels and annotations through to StatefulSets
* [FEATURE] Add tls config to use for Prometheus target scraping
* [FEATURE] Add configurable `routePrefix` for Prometheus
* [FEATURE] Add node selector to Prometheus TPR
* [ENHANCEMENT] Stability improvements

## 0.2.3 / 2017-01-05

* [BUGFIX] Fix config reloading when using external url.

## 0.1.3 / 2017-01-05

The `0.1.x` releases are backport releases with Kubernetes `v1.4.x` compatibility.

* [BUGFIX] Fix config reloading when using external url.

## 0.2.2 / 2017-01-03

* [FEATURE] Add ability to set the external url the Prometheus/Alertmanager instances will be available under.

## 0.1.2 / 2017-01-03

The `0.1.x` releases are backport releases with Kubernetes `v1.4.x` compatibility.

* [FEATURE] Add ability to set the external url the Prometheus/Alertmanager instances will be available under.

## 0.2.1 / 2016-12-23

* [BUGFIX] Fix `subPath` behavior when not using storage provisioning

## 0.2.0 / 2016-12-20

This release requires a Kubernetes cluster >=1.5.0. See the readme for
instructions on how to upgrade if you are currently running on a lower version
with the operator.

* [CHANGE] Use StatefulSet instead of PetSet
* [BUGFIX] Fix Prometheus config generation for labels containing "-"<|MERGE_RESOLUTION|>--- conflicted
+++ resolved
@@ -1,6 +1,3 @@
-<<<<<<< HEAD
-## 0.54.1 / 2021-02-24
-=======
 ## 0.55.0 / 2022-03-09
 
 * [CHANGE] Enabled read-only root filesystem for containers generated from the Prometheus, Alertmanager and ThanosRuler objects. #4552
@@ -25,16 +22,11 @@
 * [BUGFIX] Allow retention to be set only by size. #4590
 
 ## 0.54.1 / 2022-02-24
->>>>>>> fd0fe0ae
 
 * [BUGFIX] Updated relabelConfig validation to accept Prometheus default config on labeldrop relabelConfig. #4579
 * [BUGFIX] Fixed relabelConfigs for labelmap action. #4574
 
-<<<<<<< HEAD
-## 0.54.0 / 2021-01-26
-=======
 ## 0.54.0 / 2022-01-26
->>>>>>> fd0fe0ae
 
 * [FEATURE] Support SNS Receiver in AlertmanagerConfig CR. #4468
 * [ENHANCEMENT] Specify SA token automounting on pod-level for operator and prometheus operand. #4514
