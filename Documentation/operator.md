---
weight: 1000
toc: false
title: Operator CLI Flags
menu:
    docs:
        parent: operator
images: []
draft: false
description: Lists of possible arguments passed to operator executable.
date: "2021-12-16T11:50:00-00:00"
---

# Operator CLI Flags

This article lists arguments of operator executable.

> Note this document is automatically generated from the `cmd/operator/main.go` file and shouldn't be edited directly.

```$ mdox-exec="./operator --help"
Usage of ./operator:
  -alertmanager-config-namespaces value
    	Namespaces where AlertmanagerConfig custom resources and corresponding Secrets are watched/created. If set this takes precedence over --namespaces or --deny-namespaces for AlertmanagerConfig custom resources.
  -alertmanager-default-base-image string
    	Alertmanager default base image (path without tag/version) (default "quay.io/prometheus/alertmanager")
  -alertmanager-instance-namespaces value
    	Namespaces where Alertmanager custom resources and corresponding StatefulSets are watched/created. If set this takes precedence over --namespaces or --deny-namespaces for Alertmanager custom resources.
  -alertmanager-instance-selector string
    	Label selector to filter AlertManager Custom Resources to watch.
  -apiserver string
    	API Server addr, e.g. ' - NOT RECOMMENDED FOR PRODUCTION - http://127.0.0.1:8080'. Omit parameter to run in on-cluster mode and utilize the service account token.
  -ca-file string
    	- NOT RECOMMENDED FOR PRODUCTION - Path to TLS CA file.
  -cert-file string
    	 - NOT RECOMMENDED FOR PRODUCTION - Path to public TLS certificate file.
  -cluster-domain string
    	The domain of the cluster. This is used to generate service FQDNs. If this is not specified, DNS search domain expansion is used instead.
  -config-reloader-cpu-limit --config-reloader-cpu
    	Config Reloader CPU limit. Value "0" disables it and causes no limit to be configured. Flag overrides --config-reloader-cpu for the CPU limit (default "100m")
  -config-reloader-cpu-request --config-reloader-cpu
    	Config Reloader CPU request. Value "0" disables it and causes no request to be configured. Flag overrides --config-reloader-cpu value for the CPU request (default "100m")
  -config-reloader-memory-limit --config-reloader-memory
    	Config Reloader Memory limit. Value "0" disables it and causes no limit to be configured. Flag overrides --config-reloader-memory for the memory limit (default "50Mi")
  -config-reloader-memory-request --config-reloader-memory
    	Config Reloader Memory request. Value "0" disables it and causes no request to be configured. Flag overrides --config-reloader-memory for the memory request (default "50Mi")
  -deny-namespaces value
    	Namespaces not to scope the interaction of the Prometheus Operator (deny list). This is mutually exclusive with --namespaces.
  -key-file string
    	- NOT RECOMMENDED FOR PRODUCTION - Path to private TLS certificate file.
  -kubelet-service string
    	Service/Endpoints object to write kubelets into in format "namespace/name"
  -labels value
    	Labels to be add to all resources created by the operator
  -localhost string
    	EXPERIMENTAL (could be removed in future releases) - Host used to communicate between local services on a pod. Fixes issues where localhost resolves incorrectly. (default "localhost")
  -log-format string
    	Log format to use. Possible values: logfmt, json (default "logfmt")
  -log-level string
    	Log level to use. Possible values: all, debug, info, warn, error, none (default "info")
  -namespaces value
    	Namespaces to scope the interaction of the Prometheus Operator and the apiserver (allow list). This is mutually exclusive with --deny-namespaces.
  -prometheus-config-reloader string
<<<<<<< HEAD
    	Prometheus config reloader image (default "quay.io/prometheus-operator/prometheus-config-reloader:v0.54.1")
=======
    	Prometheus config reloader image (default "quay.io/prometheus-operator/prometheus-config-reloader:v0.55.0")
>>>>>>> fd0fe0ae
  -prometheus-default-base-image string
    	Prometheus default base image (path without tag/version) (default "quay.io/prometheus/prometheus")
  -prometheus-instance-namespaces value
    	Namespaces where Prometheus custom resources and corresponding Secrets, Configmaps and StatefulSets are watched/created. If set this takes precedence over --namespaces or --deny-namespaces for Prometheus custom resources.
  -prometheus-instance-selector string
    	Label selector to filter Prometheus Custom Resources to watch.
  -secret-field-selector string
    	Field selector to filter Secrets to watch
  -short-version
    	Print just the version number.
  -thanos-default-base-image string
    	Thanos default base image (path without tag/version) (default "quay.io/thanos/thanos")
  -thanos-ruler-instance-namespaces value
    	Namespaces where ThanosRuler custom resources and corresponding StatefulSets are watched/created. If set this takes precedence over --namespaces or --deny-namespaces for ThanosRuler custom resources.
  -thanos-ruler-instance-selector string
    	Label selector to filter ThanosRuler Custom Resources to watch.
  -tls-insecure
    	- NOT RECOMMENDED FOR PRODUCTION - Don't verify API server's CA certificate.
  -version
    	Prints current version.
  -web.cert-file string
    	Cert file to be used for operator web server endpoints. (default "/etc/tls/private/tls.crt")
  -web.client-ca-file string
    	Client CA certificate file to be used for operator web server endpoints. (default "/etc/tls/private/tls-ca.crt")
  -web.enable-tls
    	Activate prometheus operator web server TLS.   This is useful for example when using the rule validation webhook.
  -web.key-file string
    	Private key matching the cert file to be used for operator web server endpoints. (default "/etc/tls/private/tls.key")
  -web.listen-address string
    	Address on which to expose metrics and web interface. (default ":8080")
  -web.tls-cipher-suites string
    	Comma-separated list of cipher suites for the server. Values are from tls package constants (https://golang.org/pkg/crypto/tls/#pkg-constants).If omitted, the default Go cipher suites will be used.Note that TLS 1.3 ciphersuites are not configurable.
  -web.tls-min-version string
    	Minimum TLS version supported. Value must match version names from https://golang.org/pkg/crypto/tls/#pkg-constants. (default "VersionTLS13")
  -web.tls-reload-interval duration
    	The interval at which to watch for TLS certificate changes, by default set to 1 minute. (default 1m0s). (default 1m0s)
```<|MERGE_RESOLUTION|>--- conflicted
+++ resolved
@@ -60,11 +60,7 @@
   -namespaces value
     	Namespaces to scope the interaction of the Prometheus Operator and the apiserver (allow list). This is mutually exclusive with --deny-namespaces.
   -prometheus-config-reloader string
-<<<<<<< HEAD
-    	Prometheus config reloader image (default "quay.io/prometheus-operator/prometheus-config-reloader:v0.54.1")
-=======
     	Prometheus config reloader image (default "quay.io/prometheus-operator/prometheus-config-reloader:v0.55.0")
->>>>>>> fd0fe0ae
   -prometheus-default-base-image string
     	Prometheus default base image (path without tag/version) (default "quay.io/prometheus/prometheus")
   -prometheus-instance-namespaces value
