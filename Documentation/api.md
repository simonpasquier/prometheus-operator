<br>
<div class="alert alert-info" role="alert">
    <i class="fa fa-exclamation-triangle"></i><b> Note:</b> Starting with v0.12.0, Prometheus Operator requires use of Kubernetes v1.7.x and up.
</div>

# API Docs

This Document documents the types introduced by the Prometheus Operator to be consumed by users.

> Note this document is generated from code comments. When contributing a change to this document please do so by changing the code comments.

## Table of Contents
* [APIServerConfig](#apiserverconfig)
* [AlertingSpec](#alertingspec)
* [Alertmanager](#alertmanager)
* [AlertmanagerEndpoints](#alertmanagerendpoints)
* [AlertmanagerList](#alertmanagerlist)
* [AlertmanagerSpec](#alertmanagerspec)
* [AlertmanagerStatus](#alertmanagerstatus)
* [ArbitraryFSAccessThroughSMsConfig](#arbitraryfsaccessthroughsmsconfig)
* [BasicAuth](#basicauth)
* [Endpoint](#endpoint)
* [NamespaceSelector](#namespaceselector)
* [PodMeta](#podmeta)
* [PodMetricsEndpoint](#podmetricsendpoint)
* [PodMonitor](#podmonitor)
* [PodMonitorList](#podmonitorlist)
* [PodMonitorSpec](#podmonitorspec)
* [Prometheus](#prometheus)
* [PrometheusList](#prometheuslist)
* [PrometheusRule](#prometheusrule)
* [PrometheusRuleList](#prometheusrulelist)
* [PrometheusRuleSpec](#prometheusrulespec)
* [PrometheusSpec](#prometheusspec)
* [PrometheusStatus](#prometheusstatus)
* [QuerySpec](#queryspec)
* [QueueConfig](#queueconfig)
* [RelabelConfig](#relabelconfig)
* [RemoteReadSpec](#remotereadspec)
* [RemoteWriteSpec](#remotewritespec)
* [Rule](#rule)
* [RuleGroup](#rulegroup)
* [Rules](#rules)
* [RulesAlert](#rulesalert)
* [SecretOrConfigMap](#secretorconfigmap)
* [ServiceMonitor](#servicemonitor)
* [ServiceMonitorList](#servicemonitorlist)
* [ServiceMonitorSpec](#servicemonitorspec)
* [StorageSpec](#storagespec)
* [TLSConfig](#tlsconfig)
* [ThanosSpec](#thanosspec)
* [ThanosRuler](#thanosruler)
* [ThanosRulerList](#thanosrulerlist)
* [ThanosRulerSpec](#thanosrulerspec)
* [ThanosRulerStatus](#thanosrulerstatus)

## APIServerConfig

APIServerConfig defines a host and auth methods to access apiserver. More info: https://prometheus.io/docs/prometheus/latest/configuration/configuration/#kubernetes_sd_config

| Field | Description | Scheme | Required |
| ----- | ----------- | ------ | -------- |
| host | Host of apiserver. A valid string consisting of a hostname or IP followed by an optional port number | string | true |
| basicAuth | BasicAuth allow an endpoint to authenticate over basic authentication | *[BasicAuth](#basicauth) | false |
| bearerToken | Bearer token for accessing apiserver. | string | false |
| bearerTokenFile | File to read bearer token for accessing apiserver. | string | false |
| tlsConfig | TLS Config to use for accessing apiserver. | *[TLSConfig](#tlsconfig) | false |

[Back to TOC](#table-of-contents)

## AlertingSpec

AlertingSpec defines parameters for alerting configuration of Prometheus servers.

| Field | Description | Scheme | Required |
| ----- | ----------- | ------ | -------- |
| alertmanagers | AlertmanagerEndpoints Prometheus should fire alerts against. | [][AlertmanagerEndpoints](#alertmanagerendpoints) | true |

[Back to TOC](#table-of-contents)

## Alertmanager

Alertmanager describes an Alertmanager cluster.

| Field | Description | Scheme | Required |
| ----- | ----------- | ------ | -------- |
| metadata |  | [metav1.ObjectMeta](https://kubernetes.io/docs/reference/generated/kubernetes-api/v1.17/#objectmeta-v1-meta) | false |
| spec | Specification of the desired behavior of the Alertmanager cluster. More info: https://github.com/kubernetes/community/blob/master/contributors/devel/sig-architecture/api-conventions.md#spec-and-status | [AlertmanagerSpec](#alertmanagerspec) | true |
| status | Most recent observed status of the Alertmanager cluster. Read-only. Not included when requesting from the apiserver, only from the Prometheus Operator API itself. More info: https://github.com/kubernetes/community/blob/master/contributors/devel/sig-architecture/api-conventions.md#spec-and-status | *[AlertmanagerStatus](#alertmanagerstatus) | false |

[Back to TOC](#table-of-contents)

## AlertmanagerEndpoints

AlertmanagerEndpoints defines a selection of a single Endpoints object containing alertmanager IPs to fire alerts against.

| Field | Description | Scheme | Required |
| ----- | ----------- | ------ | -------- |
| namespace | Namespace of Endpoints object. | string | true |
| name | Name of Endpoints object in Namespace. | string | true |
| port | Port the Alertmanager API is exposed on. | intstr.IntOrString | true |
| scheme | Scheme to use when firing alerts. | string | false |
| pathPrefix | Prefix for the HTTP path alerts are pushed to. | string | false |
| tlsConfig | TLS Config to use for alertmanager connection. | *[TLSConfig](#tlsconfig) | false |
| bearerTokenFile | BearerTokenFile to read from filesystem to use when authenticating to Alertmanager. | string | false |
| apiVersion | Version of the Alertmanager API that Prometheus uses to send alerts. It can be \"v1\" or \"v2\". | string | false |

[Back to TOC](#table-of-contents)

## AlertmanagerList

AlertmanagerList is a list of Alertmanagers.

| Field | Description | Scheme | Required |
| ----- | ----------- | ------ | -------- |
| metadata | Standard list metadata More info: https://github.com/kubernetes/community/blob/master/contributors/devel/sig-architecture/api-conventions.md#metadata | [metav1.ListMeta](https://kubernetes.io/docs/reference/generated/kubernetes-api/v1.17/#listmeta-v1-meta) | false |
| items | List of Alertmanagers | [][Alertmanager](#alertmanager) | true |

[Back to TOC](#table-of-contents)

## AlertmanagerSpec

AlertmanagerSpec is a specification of the desired behavior of the Alertmanager cluster. More info: https://github.com/kubernetes/community/blob/master/contributors/devel/sig-architecture/api-conventions.md#spec-and-status

| Field | Description | Scheme | Required |
| ----- | ----------- | ------ | -------- |
| podMetadata | PodMetadata configures Labels and Annotations which are propagated to the alertmanager pods. | *[PodMeta](#podmeta) | false |
| image | Image if specified has precedence over baseImage, tag and sha combinations. Specifying the version is still necessary to ensure the Prometheus Operator knows what version of Alertmanager is being configured. | *string | false |
| version | Version the cluster should be on. | string | false |
| tag | Tag of Alertmanager container image to be deployed. Defaults to the value of `version`. Version is ignored if Tag is set. | string | false |
| sha | SHA of Alertmanager container image to be deployed. Defaults to the value of `version`. Similar to a tag, but the SHA explicitly deploys an immutable container image. Version and Tag are ignored if SHA is set. | string | false |
| baseImage | Base image that is used to deploy pods, without tag. | string | false |
| imagePullSecrets | An optional list of references to secrets in the same namespace to use for pulling prometheus and alertmanager images from registries see http://kubernetes.io/docs/user-guide/images#specifying-imagepullsecrets-on-a-pod | [][v1.LocalObjectReference](https://kubernetes.io/docs/reference/generated/kubernetes-api/v1.17/#localobjectreference-v1-core) | false |
| secrets | Secrets is a list of Secrets in the same namespace as the Alertmanager object, which shall be mounted into the Alertmanager Pods. The Secrets are mounted into /etc/alertmanager/secrets/<secret-name>. | []string | false |
| configMaps | ConfigMaps is a list of ConfigMaps in the same namespace as the Alertmanager object, which shall be mounted into the Alertmanager Pods. The ConfigMaps are mounted into /etc/alertmanager/configmaps/<configmap-name>. | []string | false |
| configSecret | ConfigSecret is the name of a Kubernetes Secret in the same namespace as the Alertmanager object, which contains configuration for this Alertmanager instance. Defaults to 'alertmanager-<alertmanager-name>' The secret is mounted into /etc/alertmanager/config. | string | false |
| logLevel | Log level for Alertmanager to be configured with. | string | false |
| logFormat | Log format for Alertmanager to be configured with. | string | false |
| replicas | Size is the expected size of the alertmanager cluster. The controller will eventually make the size of the running cluster equal to the expected size. | *int32 | false |
| retention | Time duration Alertmanager shall retain data for. Default is '120h', and must match the regular expression `[0-9]+(ms\|s\|m\|h)` (milliseconds seconds minutes hours). | string | false |
| storage | Storage is the definition of how storage will be used by the Alertmanager instances. | *[StorageSpec](#storagespec) | false |
| volumes | Volumes allows configuration of additional volumes on the output StatefulSet definition. Volumes specified will be appended to other volumes that are generated as a result of StorageSpec objects. | []v1.Volume | false |
| volumeMounts | VolumeMounts allows configuration of additional VolumeMounts on the output StatefulSet definition. VolumeMounts specified will be appended to other VolumeMounts in the alertmanager container, that are generated as a result of StorageSpec objects. | []v1.VolumeMount | false |
| externalUrl | The external URL the Alertmanager instances will be available under. This is necessary to generate correct URLs. This is necessary if Alertmanager is not served from root of a DNS name. | string | false |
| routePrefix | The route prefix Alertmanager registers HTTP handlers for. This is useful, if using ExternalURL and a proxy is rewriting HTTP routes of a request, and the actual ExternalURL is still true, but the server serves requests under a different route prefix. For example for use with `kubectl proxy`. | string | false |
| paused | If set to true all actions on the underlaying managed objects are not goint to be performed, except for delete actions. | bool | false |
| nodeSelector | Define which Nodes the Pods are scheduled on. | map[string]string | false |
| resources | Define resources requests and limits for single Pods. | [v1.ResourceRequirements](https://kubernetes.io/docs/reference/generated/kubernetes-api/v1.17/#resourcerequirements-v1-core) | false |
| affinity | If specified, the pod's scheduling constraints. | *v1.Affinity | false |
| tolerations | If specified, the pod's tolerations. | []v1.Toleration | false |
| securityContext | SecurityContext holds pod-level security attributes and common container settings. This defaults to the default PodSecurityContext. | *v1.PodSecurityContext | false |
| serviceAccountName | ServiceAccountName is the name of the ServiceAccount to use to run the Prometheus Pods. | string | false |
| listenLocal | ListenLocal makes the Alertmanager server listen on loopback, so that it does not bind against the Pod IP. Note this is only for the Alertmanager UI, not the gossip communication. | bool | false |
| containers | Containers allows injecting additional containers. This is meant to allow adding an authentication proxy to an Alertmanager pod. | []v1.Container | false |
| initContainers | InitContainers allows adding initContainers to the pod definition. Those can be used to e.g. fetch secrets for injection into the Alertmanager configuration from external sources. Any errors during the execution of an initContainer will lead to a restart of the Pod. More info: https://kubernetes.io/docs/concepts/workloads/pods/init-containers/ Using initContainers for any use case other then secret fetching is entirely outside the scope of what the maintainers will support and by doing so, you accept that this behaviour may break at any time without notice. | []v1.Container | false |
| priorityClassName | Priority class assigned to the Pods | string | false |
| additionalPeers | AdditionalPeers allows injecting a set of additional Alertmanagers to peer with to form a highly available cluster. | []string | false |
| portName | Port name used for the pods and governing service. This defaults to web | string | false |

[Back to TOC](#table-of-contents)

## AlertmanagerStatus

AlertmanagerStatus is the most recent observed status of the Alertmanager cluster. Read-only. Not included when requesting from the apiserver, only from the Prometheus Operator API itself. More info: https://github.com/kubernetes/community/blob/master/contributors/devel/sig-architecture/api-conventions.md#spec-and-status

| Field | Description | Scheme | Required |
| ----- | ----------- | ------ | -------- |
| paused | Represents whether any actions on the underlaying managed objects are being performed. Only delete actions will be performed. | bool | true |
| replicas | Total number of non-terminated pods targeted by this Alertmanager cluster (their labels match the selector). | int32 | true |
| updatedReplicas | Total number of non-terminated pods targeted by this Alertmanager cluster that have the desired version spec. | int32 | true |
| availableReplicas | Total number of available pods (ready for at least minReadySeconds) targeted by this Alertmanager cluster. | int32 | true |
| unavailableReplicas | Total number of unavailable pods targeted by this Alertmanager cluster. | int32 | true |

[Back to TOC](#table-of-contents)

## ArbitraryFSAccessThroughSMsConfig

ArbitraryFSAccessThroughSMsConfig enables users to configure, whether a service monitor selected by the Prometheus instance is allowed to use arbitrary files on the file system of the Prometheus container. This is the case when e.g. a service monitor specifies a BearerTokenFile in an endpoint. A malicious user could create a service monitor selecting arbitrary secret files in the Prometheus container. Those secrets would then be sent with a scrape request by Prometheus to a malicious target. Denying the above would prevent the attack, users can instead use the BearerTokenSecret field.

| Field | Description | Scheme | Required |
| ----- | ----------- | ------ | -------- |
| deny |  | bool | false |

[Back to TOC](#table-of-contents)

## BasicAuth

BasicAuth allow an endpoint to authenticate over basic authentication More info: https://prometheus.io/docs/operating/configuration/#endpoints

| Field | Description | Scheme | Required |
| ----- | ----------- | ------ | -------- |
| username | The secret in the service monitor namespace that contains the username for authentication. | [v1.SecretKeySelector](https://kubernetes.io/docs/reference/generated/kubernetes-api/v1.17/#secretkeyselector-v1-core) | false |
| password | The secret in the service monitor namespace that contains the password for authentication. | [v1.SecretKeySelector](https://kubernetes.io/docs/reference/generated/kubernetes-api/v1.17/#secretkeyselector-v1-core) | false |

[Back to TOC](#table-of-contents)

## Endpoint

Endpoint defines a scrapeable endpoint serving Prometheus metrics.

| Field | Description | Scheme | Required |
| ----- | ----------- | ------ | -------- |
| port | Name of the service port this endpoint refers to. Mutually exclusive with targetPort. | string | false |
| targetPort | Name or number of the pod port this endpoint refers to. Mutually exclusive with port. | *intstr.IntOrString | false |
| path | HTTP path to scrape for metrics. | string | false |
| scheme | HTTP scheme to use for scraping. | string | false |
| params | Optional HTTP URL parameters | map[string][]string | false |
| interval | Interval at which metrics should be scraped | string | false |
| scrapeTimeout | Timeout after which the scrape is ended | string | false |
| tlsConfig | TLS configuration to use when scraping the endpoint | *[TLSConfig](#tlsconfig) | false |
| bearerTokenFile | File to read bearer token for scraping targets. | string | false |
| bearerTokenSecret | Secret to mount to read bearer token for scraping targets. The secret needs to be in the same namespace as the service monitor and accessible by the Prometheus Operator. | [v1.SecretKeySelector](https://kubernetes.io/docs/reference/generated/kubernetes-api/v1.17/#secretkeyselector-v1-core) | false |
| honorLabels | HonorLabels chooses the metric's labels on collisions with target labels. | bool | false |
| honorTimestamps | HonorTimestamps controls whether Prometheus respects the timestamps present in scraped data. | *bool | false |
| basicAuth | BasicAuth allow an endpoint to authenticate over basic authentication More info: https://prometheus.io/docs/operating/configuration/#endpoints | *[BasicAuth](#basicauth) | false |
| metricRelabelings | MetricRelabelConfigs to apply to samples before ingestion. | []*[RelabelConfig](#relabelconfig) | false |
| relabelings | RelabelConfigs to apply to samples before scraping. More info: https://prometheus.io/docs/prometheus/latest/configuration/configuration/#relabel_config | []*[RelabelConfig](#relabelconfig) | false |
| proxyUrl | ProxyURL eg http://proxyserver:2195 Directs scrapes to proxy through this endpoint. | *string | false |

[Back to TOC](#table-of-contents)

## NamespaceSelector

NamespaceSelector is a selector for selecting either all namespaces or a list of namespaces.

| Field | Description | Scheme | Required |
| ----- | ----------- | ------ | -------- |
| any | Boolean describing whether all namespaces are selected in contrast to a list restricting them. | bool | false |
| matchNames | List of namespace names. | []string | false |

[Back to TOC](#table-of-contents)

## PodMeta

PodMeta is a subset of k8s.io/apimachinery/pkg/apis/meta/v1/ObjectMeta which only includes fields applicable to the generated stateful set pod template of the custom resource types.

| Field | Description | Scheme | Required |
| ----- | ----------- | ------ | -------- |
| labels | Map of string keys and values that can be used to organize and categorize (scope and select) objects. May match selectors of replication controllers and services. More info: http://kubernetes.io/docs/user-guide/labels | map[string]string | false |
| annotations | Annotations is an unstructured key value map stored with a resource that may be set by external tools to store and retrieve arbitrary metadata. They are not queryable and should be preserved when modifying objects. More info: http://kubernetes.io/docs/user-guide/annotations | map[string]string | false |

[Back to TOC](#table-of-contents)

## PodMetricsEndpoint

PodMetricsEndpoint defines a scrapeable endpoint of a Kubernetes Pod serving Prometheus metrics.

| Field | Description | Scheme | Required |
| ----- | ----------- | ------ | -------- |
| port | Name of the port this endpoint refers to. Mutually exclusive with targetPort. | string | false |
| targetPort | Name or number of the target port of the endpoint. Mutually exclusive with port. | *intstr.IntOrString | false |
| path | HTTP path to scrape for metrics. | string | false |
| scheme | HTTP scheme to use for scraping. | string | false |
| params | Optional HTTP URL parameters | map[string][]string | false |
| interval | Interval at which metrics should be scraped | string | false |
| scrapeTimeout | Timeout after which the scrape is ended | string | false |
| honorLabels | HonorLabels chooses the metric's labels on collisions with target labels. | bool | false |
| honorTimestamps | HonorTimestamps controls whether Prometheus respects the timestamps present in scraped data. | *bool | false |
| metricRelabelings | MetricRelabelConfigs to apply to samples before ingestion. | []*[RelabelConfig](#relabelconfig) | false |
| relabelings | RelabelConfigs to apply to samples before ingestion. More info: https://prometheus.io/docs/prometheus/latest/configuration/configuration/#relabel_config | []*[RelabelConfig](#relabelconfig) | false |
| proxyUrl | ProxyURL eg http://proxyserver:2195 Directs scrapes to proxy through this endpoint. | *string | false |

[Back to TOC](#table-of-contents)

## PodMonitor

PodMonitor defines monitoring for a set of pods.

| Field | Description | Scheme | Required |
| ----- | ----------- | ------ | -------- |
| metadata |  | [metav1.ObjectMeta](https://kubernetes.io/docs/reference/generated/kubernetes-api/v1.17/#objectmeta-v1-meta) | false |
| spec | Specification of desired Pod selection for target discovery by Prometheus. | [PodMonitorSpec](#podmonitorspec) | true |

[Back to TOC](#table-of-contents)

## PodMonitorList

PodMonitorList is a list of PodMonitors.

| Field | Description | Scheme | Required |
| ----- | ----------- | ------ | -------- |
| metadata | Standard list metadata More info: https://github.com/kubernetes/community/blob/master/contributors/devel/sig-architecture/api-conventions.md#metadata | [metav1.ListMeta](https://kubernetes.io/docs/reference/generated/kubernetes-api/v1.17/#listmeta-v1-meta) | false |
| items | List of PodMonitors | []*[PodMonitor](#podmonitor) | true |

[Back to TOC](#table-of-contents)

## PodMonitorSpec

PodMonitorSpec contains specification parameters for a PodMonitor.

| Field | Description | Scheme | Required |
| ----- | ----------- | ------ | -------- |
| jobLabel | The label to use to retrieve the job name from. | string | false |
| podTargetLabels | PodTargetLabels transfers labels on the Kubernetes Pod onto the target. | []string | false |
| podMetricsEndpoints | A list of endpoints allowed as part of this PodMonitor. | [][PodMetricsEndpoint](#podmetricsendpoint) | true |
| selector | Selector to select Pod objects. | [metav1.LabelSelector](https://kubernetes.io/docs/reference/generated/kubernetes-api/v1.17/#labelselector-v1-meta) | true |
| namespaceSelector | Selector to select which namespaces the Endpoints objects are discovered from. | [NamespaceSelector](#namespaceselector) | false |
| sampleLimit | SampleLimit defines per-scrape limit on number of scraped samples that will be accepted. | uint64 | false |

[Back to TOC](#table-of-contents)

## Prometheus

Prometheus defines a Prometheus deployment.

| Field | Description | Scheme | Required |
| ----- | ----------- | ------ | -------- |
| metadata |  | [metav1.ObjectMeta](https://kubernetes.io/docs/reference/generated/kubernetes-api/v1.17/#objectmeta-v1-meta) | false |
| spec | Specification of the desired behavior of the Prometheus cluster. More info: https://github.com/kubernetes/community/blob/master/contributors/devel/sig-architecture/api-conventions.md#spec-and-status | [PrometheusSpec](#prometheusspec) | true |
| status | Most recent observed status of the Prometheus cluster. Read-only. Not included when requesting from the apiserver, only from the Prometheus Operator API itself. More info: https://github.com/kubernetes/community/blob/master/contributors/devel/sig-architecture/api-conventions.md#spec-and-status | *[PrometheusStatus](#prometheusstatus) | false |

[Back to TOC](#table-of-contents)

## PrometheusList

PrometheusList is a list of Prometheuses.

| Field | Description | Scheme | Required |
| ----- | ----------- | ------ | -------- |
| metadata | Standard list metadata More info: https://github.com/kubernetes/community/blob/master/contributors/devel/sig-architecture/api-conventions.md#metadata | [metav1.ListMeta](https://kubernetes.io/docs/reference/generated/kubernetes-api/v1.17/#listmeta-v1-meta) | false |
| items | List of Prometheuses | []*[Prometheus](#prometheus) | true |

[Back to TOC](#table-of-contents)

## PrometheusRule

PrometheusRule defines alerting rules for a Prometheus instance

| Field | Description | Scheme | Required |
| ----- | ----------- | ------ | -------- |
| metadata |  | [metav1.ObjectMeta](https://kubernetes.io/docs/reference/generated/kubernetes-api/v1.17/#objectmeta-v1-meta) | false |
| spec | Specification of desired alerting rule definitions for Prometheus. | [PrometheusRuleSpec](#prometheusrulespec) | true |

[Back to TOC](#table-of-contents)

## PrometheusRuleList

PrometheusRuleList is a list of PrometheusRules.

| Field | Description | Scheme | Required |
| ----- | ----------- | ------ | -------- |
| metadata | Standard list metadata More info: https://github.com/kubernetes/community/blob/master/contributors/devel/sig-architecture/api-conventions.md#metadata | [metav1.ListMeta](https://kubernetes.io/docs/reference/generated/kubernetes-api/v1.17/#listmeta-v1-meta) | false |
| items | List of Rules | []*[PrometheusRule](#prometheusrule) | true |

[Back to TOC](#table-of-contents)

## PrometheusRuleSpec

PrometheusRuleSpec contains specification parameters for a Rule.

| Field | Description | Scheme | Required |
| ----- | ----------- | ------ | -------- |
| groups | Content of Prometheus rule file | [][RuleGroup](#rulegroup) | false |

[Back to TOC](#table-of-contents)

## PrometheusSpec

PrometheusSpec is a specification of the desired behavior of the Prometheus cluster. More info: https://github.com/kubernetes/community/blob/master/contributors/devel/sig-architecture/api-conventions.md#spec-and-status

| Field | Description | Scheme | Required |
| ----- | ----------- | ------ | -------- |
| podMetadata | PodMetadata configures Labels and Annotations which are propagated to the prometheus pods. | *[PodMeta](#podmeta) | false |
| serviceMonitorSelector | ServiceMonitors to be selected for target discovery. | *[metav1.LabelSelector](https://kubernetes.io/docs/reference/generated/kubernetes-api/v1.17/#labelselector-v1-meta) | false |
| serviceMonitorNamespaceSelector | Namespaces to be selected for ServiceMonitor discovery. If nil, only check own namespace. | *[metav1.LabelSelector](https://kubernetes.io/docs/reference/generated/kubernetes-api/v1.17/#labelselector-v1-meta) | false |
| podMonitorSelector | *Experimental* PodMonitors to be selected for target discovery. | *[metav1.LabelSelector](https://kubernetes.io/docs/reference/generated/kubernetes-api/v1.17/#labelselector-v1-meta) | false |
| podMonitorNamespaceSelector | Namespaces to be selected for PodMonitor discovery. If nil, only check own namespace. | *[metav1.LabelSelector](https://kubernetes.io/docs/reference/generated/kubernetes-api/v1.17/#labelselector-v1-meta) | false |
| version | Version of Prometheus to be deployed. | string | false |
| tag | Tag of Prometheus container image to be deployed. Defaults to the value of `version`. Version is ignored if Tag is set. | string | false |
| sha | SHA of Prometheus container image to be deployed. Defaults to the value of `version`. Similar to a tag, but the SHA explicitly deploys an immutable container image. Version and Tag are ignored if SHA is set. | string | false |
| paused | When a Prometheus deployment is paused, no actions except for deletion will be performed on the underlying objects. | bool | false |
| image | Image if specified has precedence over baseImage, tag and sha combinations. Specifying the version is still necessary to ensure the Prometheus Operator knows what version of Prometheus is being configured. | *string | false |
| baseImage | Base image to use for a Prometheus deployment. | string | false |
| imagePullSecrets | An optional list of references to secrets in the same namespace to use for pulling prometheus and alertmanager images from registries see http://kubernetes.io/docs/user-guide/images#specifying-imagepullsecrets-on-a-pod | [][v1.LocalObjectReference](https://kubernetes.io/docs/reference/generated/kubernetes-api/v1.17/#localobjectreference-v1-core) | false |
| replicas | Number of instances to deploy for a Prometheus deployment. | *int32 | false |
| replicaExternalLabelName | Name of Prometheus external label used to denote replica name. Defaults to the value of `prometheus_replica`. External label will _not_ be added when value is set to empty string (`\"\"`). | *string | false |
| prometheusExternalLabelName | Name of Prometheus external label used to denote Prometheus instance name. Defaults to the value of `prometheus`. External label will _not_ be added when value is set to empty string (`\"\"`). | *string | false |
| retention | Time duration Prometheus shall retain data for. Default is '24h', and must match the regular expression `[0-9]+(ms\|s\|m\|h\|d\|w\|y)` (milliseconds seconds minutes hours days weeks years). | string | false |
| retentionSize | Maximum amount of disk space used by blocks. | string | false |
| disableCompaction | Disable prometheus compaction. | bool | false |
| walCompression | Enable compression of the write-ahead log using Snappy. This flag is only available in versions of Prometheus >= 2.11.0. | *bool | false |
| logLevel | Log level for Prometheus to be configured with. | string | false |
| logFormat | Log format for Prometheus to be configured with. | string | false |
| scrapeInterval | Interval between consecutive scrapes. | string | false |
| evaluationInterval | Interval between consecutive evaluations. | string | false |
| rules | /--rules.*/ command-line arguments. | [Rules](#rules) | false |
| externalLabels | The labels to add to any time series or alerts when communicating with external systems (federation, remote storage, Alertmanager). | map[string]string | false |
| enableAdminAPI | Enable access to prometheus web admin API. Defaults to the value of `false`. WARNING: Enabling the admin APIs enables mutating endpoints, to delete data, shutdown Prometheus, and more. Enabling this should be done with care and the user is advised to add additional authentication authorization via a proxy to ensure only clients authorized to perform these actions can do so. For more information see https://prometheus.io/docs/prometheus/latest/querying/api/#tsdb-admin-apis | bool | false |
| externalUrl | The external URL the Prometheus instances will be available under. This is necessary to generate correct URLs. This is necessary if Prometheus is not served from root of a DNS name. | string | false |
| routePrefix | The route prefix Prometheus registers HTTP handlers for. This is useful, if using ExternalURL and a proxy is rewriting HTTP routes of a request, and the actual ExternalURL is still true, but the server serves requests under a different route prefix. For example for use with `kubectl proxy`. | string | false |
| query | QuerySpec defines the query command line flags when starting Prometheus. | *[QuerySpec](#queryspec) | false |
| storage | Storage spec to specify how storage shall be used. | *[StorageSpec](#storagespec) | false |
| volumes | Volumes allows configuration of additional volumes on the output StatefulSet definition. Volumes specified will be appended to other volumes that are generated as a result of StorageSpec objects. | []v1.Volume | false |
| ruleSelector | A selector to select which PrometheusRules to mount for loading alerting rules from. Until (excluding) Prometheus Operator v0.24.0 Prometheus Operator will migrate any legacy rule ConfigMaps to PrometheusRule custom resources selected by RuleSelector. Make sure it does not match any config maps that you do not want to be migrated. | *[metav1.LabelSelector](https://kubernetes.io/docs/reference/generated/kubernetes-api/v1.17/#labelselector-v1-meta) | false |
| ruleNamespaceSelector | Namespaces to be selected for PrometheusRules discovery. If unspecified, only the same namespace as the Prometheus object is in is used. | *[metav1.LabelSelector](https://kubernetes.io/docs/reference/generated/kubernetes-api/v1.17/#labelselector-v1-meta) | false |
| alerting | Define details regarding alerting. | *[AlertingSpec](#alertingspec) | false |
| resources | Define resources requests and limits for single Pods. | [v1.ResourceRequirements](https://kubernetes.io/docs/reference/generated/kubernetes-api/v1.17/#resourcerequirements-v1-core) | false |
| nodeSelector | Define which Nodes the Pods are scheduled on. | map[string]string | false |
| serviceAccountName | ServiceAccountName is the name of the ServiceAccount to use to run the Prometheus Pods. | string | false |
| secrets | Secrets is a list of Secrets in the same namespace as the Prometheus object, which shall be mounted into the Prometheus Pods. The Secrets are mounted into /etc/prometheus/secrets/<secret-name>. | []string | false |
| configMaps | ConfigMaps is a list of ConfigMaps in the same namespace as the Prometheus object, which shall be mounted into the Prometheus Pods. The ConfigMaps are mounted into /etc/prometheus/configmaps/<configmap-name>. | []string | false |
| affinity | If specified, the pod's scheduling constraints. | *v1.Affinity | false |
| tolerations | If specified, the pod's tolerations. | []v1.Toleration | false |
| remoteWrite | If specified, the remote_write spec. This is an experimental feature, it may change in any upcoming release in a breaking way. | [][RemoteWriteSpec](#remotewritespec) | false |
| remoteRead | If specified, the remote_read spec. This is an experimental feature, it may change in any upcoming release in a breaking way. | [][RemoteReadSpec](#remotereadspec) | false |
| securityContext | SecurityContext holds pod-level security attributes and common container settings. This defaults to the default PodSecurityContext. | *v1.PodSecurityContext | false |
| listenLocal | ListenLocal makes the Prometheus server listen on loopback, so that it does not bind against the Pod IP. | bool | false |
| containers | Containers allows injecting additional containers or modifying operator generated containers. This can be used to allow adding an authentication proxy to a Prometheus pod or to change the behavior of an operator generated container. Containers described here modify an operator generated container if they share the same name and modifications are done via a strategic merge patch. The current container names are: `prometheus`, `prometheus-config-reloader`, `rules-configmap-reloader`, and `thanos-sidecar`. Overriding containers is entirely outside the scope of what the maintainers will support and by doing so, you accept that this behaviour may break at any time without notice. | []v1.Container | false |
| initContainers | InitContainers allows adding initContainers to the pod definition. Those can be used to e.g. fetch secrets for injection into the Prometheus configuration from external sources. Any errors during the execution of an initContainer will lead to a restart of the Pod. More info: https://kubernetes.io/docs/concepts/workloads/pods/init-containers/ Using initContainers for any use case other then secret fetching is entirely outside the scope of what the maintainers will support and by doing so, you accept that this behaviour may break at any time without notice. | []v1.Container | false |
| additionalScrapeConfigs | AdditionalScrapeConfigs allows specifying a key of a Secret containing additional Prometheus scrape configurations. Scrape configurations specified are appended to the configurations generated by the Prometheus Operator. Job configurations specified must have the form as specified in the official Prometheus documentation: https://prometheus.io/docs/prometheus/latest/configuration/configuration/#scrape_config. As scrape configs are appended, the user is responsible to make sure it is valid. Note that using this feature may expose the possibility to break upgrades of Prometheus. It is advised to review Prometheus release notes to ensure that no incompatible scrape configs are going to break Prometheus after the upgrade. | *[v1.SecretKeySelector](https://kubernetes.io/docs/reference/generated/kubernetes-api/v1.17/#secretkeyselector-v1-core) | false |
| additionalAlertRelabelConfigs | AdditionalAlertRelabelConfigs allows specifying a key of a Secret containing additional Prometheus alert relabel configurations. Alert relabel configurations specified are appended to the configurations generated by the Prometheus Operator. Alert relabel configurations specified must have the form as specified in the official Prometheus documentation: https://prometheus.io/docs/prometheus/latest/configuration/configuration/#alert_relabel_configs. As alert relabel configs are appended, the user is responsible to make sure it is valid. Note that using this feature may expose the possibility to break upgrades of Prometheus. It is advised to review Prometheus release notes to ensure that no incompatible alert relabel configs are going to break Prometheus after the upgrade. | *[v1.SecretKeySelector](https://kubernetes.io/docs/reference/generated/kubernetes-api/v1.17/#secretkeyselector-v1-core) | false |
| additionalAlertManagerConfigs | AdditionalAlertManagerConfigs allows specifying a key of a Secret containing additional Prometheus AlertManager configurations. AlertManager configurations specified are appended to the configurations generated by the Prometheus Operator. Job configurations specified must have the form as specified in the official Prometheus documentation: https://prometheus.io/docs/prometheus/latest/configuration/configuration/#alertmanager_config. As AlertManager configs are appended, the user is responsible to make sure it is valid. Note that using this feature may expose the possibility to break upgrades of Prometheus. It is advised to review Prometheus release notes to ensure that no incompatible AlertManager configs are going to break Prometheus after the upgrade. | *[v1.SecretKeySelector](https://kubernetes.io/docs/reference/generated/kubernetes-api/v1.17/#secretkeyselector-v1-core) | false |
| apiserverConfig | APIServerConfig allows specifying a host and auth methods to access apiserver. If left empty, Prometheus is assumed to run inside of the cluster and will discover API servers automatically and use the pod's CA certificate and bearer token file at /var/run/secrets/kubernetes.io/serviceaccount/. | *[APIServerConfig](#apiserverconfig) | false |
| thanos | Thanos configuration allows configuring various aspects of a Prometheus server in a Thanos environment.\n\nThis section is experimental, it may change significantly without deprecation notice in any release.\n\nThis is experimental and may change significantly without backward compatibility in any release. | *[ThanosSpec](#thanosspec) | false |
| priorityClassName | Priority class assigned to the Pods | string | false |
| portName | Port name used for the pods and governing service. This defaults to web | string | false |
| arbitraryFSAccessThroughSMs | ArbitraryFSAccessThroughSMs configures whether configuration based on a service monitor can access arbitrary files on the file system of the Prometheus container e.g. bearer token files. | [ArbitraryFSAccessThroughSMsConfig](#arbitraryfsaccessthroughsmsconfig) | false |
| overrideHonorLabels | OverrideHonorLabels if set to true overrides all user configured honor_labels. If HonorLabels is set in ServiceMonitor or PodMonitor to true, this overrides honor_labels to false. | bool | false |
| overrideHonorTimestamps | OverrideHonorTimestamps allows to globally enforce honoring timestamps in all scrape configs. | bool | false |
| ignoreNamespaceSelectors | IgnoreNamespaceSelectors if set to true will ignore NamespaceSelector settings from the podmonitor and servicemonitor configs, and they will only discover endpoints within their current namespace.  Defaults to false. | bool | false |
| enforcedNamespaceLabel | EnforcedNamespaceLabel enforces adding a namespace label of origin for each alert and metric that is user created. The label value will always be the namespace of the object that is being created. | string | false |

[Back to TOC](#table-of-contents)

## PrometheusStatus

PrometheusStatus is the most recent observed status of the Prometheus cluster. Read-only. Not included when requesting from the apiserver, only from the Prometheus Operator API itself. More info: https://github.com/kubernetes/community/blob/master/contributors/devel/sig-architecture/api-conventions.md#spec-and-status

| Field | Description | Scheme | Required |
| ----- | ----------- | ------ | -------- |
| paused | Represents whether any actions on the underlaying managed objects are being performed. Only delete actions will be performed. | bool | true |
| replicas | Total number of non-terminated pods targeted by this Prometheus deployment (their labels match the selector). | int32 | true |
| updatedReplicas | Total number of non-terminated pods targeted by this Prometheus deployment that have the desired version spec. | int32 | true |
| availableReplicas | Total number of available pods (ready for at least minReadySeconds) targeted by this Prometheus deployment. | int32 | true |
| unavailableReplicas | Total number of unavailable pods targeted by this Prometheus deployment. | int32 | true |

[Back to TOC](#table-of-contents)

## QuerySpec

QuerySpec defines the query command line flags when starting Prometheus.

| Field | Description | Scheme | Required |
| ----- | ----------- | ------ | -------- |
| lookbackDelta | The delta difference allowed for retrieving metrics during expression evaluations. | *string | false |
| maxConcurrency | Number of concurrent queries that can be run at once. | *int32 | false |
| maxSamples | Maximum number of samples a single query can load into memory. Note that queries will fail if they would load more samples than this into memory, so this also limits the number of samples a query can return. | *int32 | false |
| timeout | Maximum time a query may take before being aborted. | *string | false |

[Back to TOC](#table-of-contents)

## QueueConfig

QueueConfig allows the tuning of remote_write queue_config parameters. This object is referenced in the RemoteWriteSpec object.

| Field | Description | Scheme | Required |
| ----- | ----------- | ------ | -------- |
| capacity | Capacity is the number of samples to buffer per shard before we start dropping them. | int | false |
| minShards | MinShards is the minimum number of shards, i.e. amount of concurrency. | int | false |
| maxShards | MaxShards is the maximum number of shards, i.e. amount of concurrency. | int | false |
| maxSamplesPerSend | MaxSamplesPerSend is the maximum number of samples per send. | int | false |
| batchSendDeadline | BatchSendDeadline is the maximum time a sample will wait in buffer. | string | false |
| maxRetries | MaxRetries is the maximum number of times to retry a batch on recoverable errors. | int | false |
| minBackoff | MinBackoff is the initial retry delay. Gets doubled for every retry. | string | false |
| maxBackoff | MaxBackoff is the maximum retry delay. | string | false |

[Back to TOC](#table-of-contents)

## RelabelConfig

RelabelConfig allows dynamic rewriting of the label set, being applied to samples before ingestion. It defines `<metric_relabel_configs>`-section of Prometheus configuration. More info: https://prometheus.io/docs/prometheus/latest/configuration/configuration/#metric_relabel_configs

| Field | Description | Scheme | Required |
| ----- | ----------- | ------ | -------- |
| sourceLabels | The source labels select values from existing labels. Their content is concatenated using the configured separator and matched against the configured regular expression for the replace, keep, and drop actions. | []string | false |
| separator | Separator placed between concatenated source label values. default is ';'. | string | false |
| targetLabel | Label to which the resulting value is written in a replace action. It is mandatory for replace actions. Regex capture groups are available. | string | false |
| regex | Regular expression against which the extracted value is matched. Default is '(.*)' | string | false |
| modulus | Modulus to take of the hash of the source label values. | uint64 | false |
| replacement | Replacement value against which a regex replace is performed if the regular expression matches. Regex capture groups are available. Default is '$1' | string | false |
| action | Action to perform based on regex matching. Default is 'replace' | string | false |

[Back to TOC](#table-of-contents)

## RemoteReadSpec

RemoteReadSpec defines the remote_read configuration for prometheus.

| Field | Description | Scheme | Required |
| ----- | ----------- | ------ | -------- |
| url | The URL of the endpoint to send samples to. | string | true |
| requiredMatchers | An optional list of equality matchers which have to be present in a selector to query the remote read endpoint. | map[string]string | false |
| remoteTimeout | Timeout for requests to the remote read endpoint. | string | false |
| readRecent | Whether reads should be made for queries for time ranges that the local storage should have complete data for. | bool | false |
| basicAuth | BasicAuth for the URL. | *[BasicAuth](#basicauth) | false |
| bearerToken | bearer token for remote read. | string | false |
| bearerTokenFile | File to read bearer token for remote read. | string | false |
| tlsConfig | TLS Config to use for remote read. | *[TLSConfig](#tlsconfig) | false |
| proxyUrl | Optional ProxyURL | string | false |

[Back to TOC](#table-of-contents)

## RemoteWriteSpec

RemoteWriteSpec defines the remote_write configuration for prometheus.

| Field | Description | Scheme | Required |
| ----- | ----------- | ------ | -------- |
| url | The URL of the endpoint to send samples to. | string | true |
| remoteTimeout | Timeout for requests to the remote write endpoint. | string | false |
| writeRelabelConfigs | The list of remote write relabel configurations. | [][RelabelConfig](#relabelconfig) | false |
| basicAuth | BasicAuth for the URL. | *[BasicAuth](#basicauth) | false |
| bearerToken | File to read bearer token for remote write. | string | false |
| bearerTokenFile | File to read bearer token for remote write. | string | false |
| tlsConfig | TLS Config to use for remote write. | *[TLSConfig](#tlsconfig) | false |
| proxyUrl | Optional ProxyURL | string | false |
| queueConfig | QueueConfig allows tuning of the remote write queue parameters. | *[QueueConfig](#queueconfig) | false |

[Back to TOC](#table-of-contents)

## Rule

Rule describes an alerting or recording rule.

| Field | Description | Scheme | Required |
| ----- | ----------- | ------ | -------- |
| record |  | string | false |
| alert |  | string | false |
| expr |  | intstr.IntOrString | true |
| for |  | string | false |
| labels |  | map[string]string | false |
| annotations |  | map[string]string | false |

[Back to TOC](#table-of-contents)

## RuleGroup

RuleGroup is a list of sequentially evaluated recording and alerting rules. Note: PartialResponseStrategy is only used by ThanosRuler and will be ignored by Prometheus instances.  Valid values for this field are 'warn' or 'abort'.  More info: https://github.com/thanos-io/thanos/blob/master/docs/components/rule.md#partial-response

| Field | Description | Scheme | Required |
| ----- | ----------- | ------ | -------- |
| name |  | string | true |
| interval |  | string | false |
| rules |  | [][Rule](#rule) | true |
| partial_response_strategy |  | string | false |

[Back to TOC](#table-of-contents)

## Rules

/--rules.*/ command-line arguments

| Field | Description | Scheme | Required |
| ----- | ----------- | ------ | -------- |
| alert |  | [RulesAlert](#rulesalert) | false |

[Back to TOC](#table-of-contents)

## RulesAlert

/--rules.alert.*/ command-line arguments

| Field | Description | Scheme | Required |
| ----- | ----------- | ------ | -------- |
| forOutageTolerance | Max time to tolerate prometheus outage for restoring 'for' state of alert. | string | false |
| forGracePeriod | Minimum duration between alert and restored 'for' state. This is maintained only for alerts with configured 'for' time greater than grace period. | string | false |
| resendDelay | Minimum amount of time to wait before resending an alert to Alertmanager. | string | false |

[Back to TOC](#table-of-contents)

## SecretOrConfigMap

SecretOrConfigMap allows to specify data as a Secret or ConfigMap. Fields are mutually exclusive.

| Field | Description | Scheme | Required |
| ----- | ----------- | ------ | -------- |
| secret | Secret containing data to use for the targets. | *[v1.SecretKeySelector](https://kubernetes.io/docs/reference/generated/kubernetes-api/v1.17/#secretkeyselector-v1-core) | false |
| configMap | ConfigMap containing data to use for the targets. | *v1.ConfigMapKeySelector | false |

[Back to TOC](#table-of-contents)

## ServiceMonitor

ServiceMonitor defines monitoring for a set of services.

| Field | Description | Scheme | Required |
| ----- | ----------- | ------ | -------- |
| metadata |  | [metav1.ObjectMeta](https://kubernetes.io/docs/reference/generated/kubernetes-api/v1.17/#objectmeta-v1-meta) | false |
| spec | Specification of desired Service selection for target discovery by Prometheus. | [ServiceMonitorSpec](#servicemonitorspec) | true |

[Back to TOC](#table-of-contents)

## ServiceMonitorList

ServiceMonitorList is a list of ServiceMonitors.

| Field | Description | Scheme | Required |
| ----- | ----------- | ------ | -------- |
| metadata | Standard list metadata More info: https://github.com/kubernetes/community/blob/master/contributors/devel/sig-architecture/api-conventions.md#metadata | [metav1.ListMeta](https://kubernetes.io/docs/reference/generated/kubernetes-api/v1.17/#listmeta-v1-meta) | false |
| items | List of ServiceMonitors | []*[ServiceMonitor](#servicemonitor) | true |

[Back to TOC](#table-of-contents)

## ServiceMonitorSpec

ServiceMonitorSpec contains specification parameters for a ServiceMonitor.

| Field | Description | Scheme | Required |
| ----- | ----------- | ------ | -------- |
| jobLabel | The label to use to retrieve the job name from. | string | false |
| targetLabels | TargetLabels transfers labels on the Kubernetes Service onto the target. | []string | false |
| podTargetLabels | PodTargetLabels transfers labels on the Kubernetes Pod onto the target. | []string | false |
| endpoints | A list of endpoints allowed as part of this ServiceMonitor. | [][Endpoint](#endpoint) | true |
| selector | Selector to select Endpoints objects. | [metav1.LabelSelector](https://kubernetes.io/docs/reference/generated/kubernetes-api/v1.17/#labelselector-v1-meta) | true |
| namespaceSelector | Selector to select which namespaces the Endpoints objects are discovered from. | [NamespaceSelector](#namespaceselector) | false |
| sampleLimit | SampleLimit defines per-scrape limit on number of scraped samples that will be accepted. | uint64 | false |

[Back to TOC](#table-of-contents)

## StorageSpec

StorageSpec defines the configured storage for a group Prometheus servers. If neither `emptyDir` nor `volumeClaimTemplate` is specified, then by default an [EmptyDir](https://kubernetes.io/docs/concepts/storage/volumes/#emptydir) will be used.

| Field | Description | Scheme | Required |
| ----- | ----------- | ------ | -------- |
| emptyDir | EmptyDirVolumeSource to be used by the Prometheus StatefulSets. If specified, used in place of any volumeClaimTemplate. More info: https://kubernetes.io/docs/concepts/storage/volumes/#emptydir | *[v1.EmptyDirVolumeSource](https://kubernetes.io/docs/reference/generated/kubernetes-api/v1.17/#emptydirvolumesource-v1-core) | false |
| volumeClaimTemplate | A PVC spec to be used by the Prometheus StatefulSets. | [v1.PersistentVolumeClaim](https://kubernetes.io/docs/reference/generated/kubernetes-api/v1.17/#persistentvolumeclaim-v1-core) | false |

[Back to TOC](#table-of-contents)

## TLSConfig

TLSConfig specifies TLS configuration parameters.

| Field | Description | Scheme | Required |
| ----- | ----------- | ------ | -------- |
| caFile | Path to the CA cert in the Prometheus container to use for the targets. | string | false |
| ca | Stuct containing the CA cert to use for the targets. | [SecretOrConfigMap](#secretorconfigmap) | false |
| certFile | Path to the client cert file in the Prometheus container for the targets. | string | false |
| cert | Struct containing the client cert file for the targets. | [SecretOrConfigMap](#secretorconfigmap) | false |
| keyFile | Path to the client key file in the Prometheus container for the targets. | string | false |
| keySecret | Secret containing the client key file for the targets. | *[v1.SecretKeySelector](https://kubernetes.io/docs/reference/generated/kubernetes-api/v1.17/#secretkeyselector-v1-core) | false |
| serverName | Used to verify the hostname for the targets. | string | false |
| insecureSkipVerify | Disable target certificate validation. | bool | false |

[Back to TOC](#table-of-contents)

## ThanosSpec

ThanosSpec defines parameters for a Prometheus server within a Thanos deployment.

| Field | Description | Scheme | Required |
| ----- | ----------- | ------ | -------- |
| image | Image if specified has precedence over baseImage, tag and sha combinations. Specifying the version is still necessary to ensure the Prometheus Operator knows what version of Thanos is being configured. | *string | false |
| version | Version describes the version of Thanos to use. | *string | false |
| tag | Tag of Thanos sidecar container image to be deployed. Defaults to the value of `version`. Version is ignored if Tag is set. | *string | false |
| sha | SHA of Thanos container image to be deployed. Defaults to the value of `version`. Similar to a tag, but the SHA explicitly deploys an immutable container image. Version and Tag are ignored if SHA is set. | *string | false |
| baseImage | Thanos base image if other than default. | *string | false |
| resources | Resources defines the resource requirements for the Thanos sidecar. If not provided, no requests/limits will be set | [v1.ResourceRequirements](https://kubernetes.io/docs/reference/generated/kubernetes-api/v1.17/#resourcerequirements-v1-core) | false |
| objectStorageConfig | ObjectStorageConfig configures object storage in Thanos. | *[v1.SecretKeySelector](https://kubernetes.io/docs/reference/generated/kubernetes-api/v1.17/#secretkeyselector-v1-core) | false |
| listenLocal | ListenLocal makes the Thanos sidecar listen on loopback, so that it does not bind against the Pod IP. | bool | false |
| tracingConfig | TracingConfig configures tracing in Thanos. This is an experimental feature, it may change in any upcoming release in a breaking way. | *[v1.SecretKeySelector](https://kubernetes.io/docs/reference/generated/kubernetes-api/v1.17/#secretkeyselector-v1-core) | false |
| grpcServerTlsConfig | GRPCServerTLSConfig configures the gRPC server from which Thanos Querier reads recorded rule data. Note: Currently only the CAFile, CertFile, and KeyFile fields are supported. Maps to the '--grpc-server-tls-*' CLI args. | *[TLSConfig](#tlsconfig) | false |

[Back to TOC](#table-of-contents)

## ThanosRuler

ThanosRuler defines a ThanosRuler deployment.

| Field | Description | Scheme | Required |
| ----- | ----------- | ------ | -------- |
| metadata |  | [metav1.ObjectMeta](https://kubernetes.io/docs/reference/generated/kubernetes-api/v1.17/#objectmeta-v1-meta) | false |
| spec | Specification of the desired behavior of the ThanosRuler cluster. More info: https://github.com/kubernetes/community/blob/master/contributors/devel/sig-architecture/api-conventions.md#spec-and-status | [ThanosRulerSpec](#thanosrulerspec) | true |
| status | Most recent observed status of the ThanosRuler cluster. Read-only. Not included when requesting from the apiserver, only from the ThanosRuler Operator API itself. More info: https://github.com/kubernetes/community/blob/master/contributors/devel/sig-architecture/api-conventions.md#spec-and-status | *[ThanosRulerStatus](#thanosrulerstatus) | false |

[Back to TOC](#table-of-contents)

## ThanosRulerList

ThanosRulerList is a list of ThanosRulers.

| Field | Description | Scheme | Required |
| ----- | ----------- | ------ | -------- |
| metadata | Standard list metadata More info: https://github.com/kubernetes/community/blob/master/contributors/devel/sig-architecture/api-conventions.md#metadata | [metav1.ListMeta](https://kubernetes.io/docs/reference/generated/kubernetes-api/v1.17/#listmeta-v1-meta) | false |
| items | List of Prometheuses | []*[ThanosRuler](#thanosruler) | true |

[Back to TOC](#table-of-contents)

## ThanosRulerSpec

ThanosRulerSpec is a specification of the desired behavior of the ThanosRuler. More info: https://github.com/kubernetes/community/blob/master/contributors/devel/sig-architecture/api-conventions.md#spec-and-status

| Field | Description | Scheme | Required |
| ----- | ----------- | ------ | -------- |
| podMetadata | PodMetadata contains Labels and Annotations gets propagated to the thanos ruler pods. | *[PodMeta](#podmeta) | false |
| image | Thanos container image URL. | string | false |
| imagePullSecrets | An optional list of references to secrets in the same namespace to use for pulling thanos images from registries see http://kubernetes.io/docs/user-guide/images#specifying-imagepullsecrets-on-a-pod | [][v1.LocalObjectReference](https://kubernetes.io/docs/reference/generated/kubernetes-api/v1.17/#localobjectreference-v1-core) | false |
| paused | When a ThanosRuler deployment is paused, no actions except for deletion will be performed on the underlying objects. | bool | false |
| replicas | Number of thanos ruler instances to deploy. | *int32 | false |
| nodeSelector | Define which Nodes the Pods are scheduled on. | map[string]string | false |
| resources | Resources defines the resource requirements for single Pods. If not provided, no requests/limits will be set | [v1.ResourceRequirements](https://kubernetes.io/docs/reference/generated/kubernetes-api/v1.17/#resourcerequirements-v1-core) | false |
| affinity | If specified, the pod's scheduling constraints. | *v1.Affinity | false |
| tolerations | If specified, the pod's tolerations. | []v1.Toleration | false |
| securityContext | SecurityContext holds pod-level security attributes and common container settings. This defaults to the default PodSecurityContext. | *v1.PodSecurityContext | false |
| priorityClassName | Priority class assigned to the Pods | string | false |
| serviceAccountName | ServiceAccountName is the name of the ServiceAccount to use to run the Thanos Ruler Pods. | string | false |
| storage | Storage spec to specify how storage shall be used. | *[StorageSpec](#storagespec) | false |
| volumes | Volumes allows configuration of additional volumes on the output StatefulSet definition. Volumes specified will be appended to other volumes that are generated as a result of StorageSpec objects. | []v1.Volume | false |
| objectStorageConfig | ObjectStorageConfig configures object storage in Thanos. | *[v1.SecretKeySelector](https://kubernetes.io/docs/reference/generated/kubernetes-api/v1.17/#secretkeyselector-v1-core) | false |
| listenLocal | ListenLocal makes the Thanos ruler listen on loopback, so that it does not bind against the Pod IP. | bool | false |
| queryEndpoints | QueryEndpoints defines Thanos querier endpoints from which to query metrics. Maps to the --query flag of thanos ruler. | []string | true |
| queryConfig | Define configuration for connecting to thanos query instances. If this is defined, the QueryEndpoints field will be ignored. Maps to the `query.config` CLI argument. Only available with thanos v0.11.0 and higher. | *[v1.SecretKeySelector](https://kubernetes.io/docs/reference/generated/kubernetes-api/v1.17/#secretkeyselector-v1-core) | false |
<<<<<<< HEAD
| alertmanagersUrl | Define URL to send alerts to alertmanager.  For Thanos v0.10.0 and higher, AlertManagersConfig should be used instead. Maps to the `alertmanagers.url` arg. | string | false |
=======
| alertmanagersUrl | Define URLs to send alerts to Alertmanager.  For Thanos v0.10.0 and higher, AlertManagersConfig should be used instead.  Note: this field will be ignored if AlertManagersConfig is specified. Maps to the `alertmanagers.url` arg. | []string | false |
>>>>>>> d27008fb
| alertmanagersConfig | Define configuration for connecting to alertmanager.  Only available with thanos v0.10.0 and higher.  Maps to the `alertmanagers.config` arg. | *[v1.SecretKeySelector](https://kubernetes.io/docs/reference/generated/kubernetes-api/v1.17/#secretkeyselector-v1-core) | false |
| ruleSelector | A label selector to select which PrometheusRules to mount for alerting and recording. | *[metav1.LabelSelector](https://kubernetes.io/docs/reference/generated/kubernetes-api/v1.17/#labelselector-v1-meta) | false |
| ruleNamespaceSelector | Namespaces to be selected for Rules discovery. If unspecified, only the same namespace as the ThanosRuler object is in is used. | *[metav1.LabelSelector](https://kubernetes.io/docs/reference/generated/kubernetes-api/v1.17/#labelselector-v1-meta) | false |
| enforcedNamespaceLabel | EnforcedNamespaceLabel enforces adding a namespace label of origin for each alert and metric that is user created. The label value will always be the namespace of the object that is being created. | string | false |
| logLevel | Log level for ThanosRuler to be configured with. | string | false |
| logFormat | Log format for ThanosRuler to be configured with. | string | false |
| portName | Port name used for the pods and governing service. This defaults to web | string | false |
| evaluationInterval | Interval between consecutive evaluations. | string | false |
| retention | Time duration ThanosRuler shall retain data for. Default is '24h', and must match the regular expression `[0-9]+(ms\|s\|m\|h\|d\|w\|y)` (milliseconds seconds minutes hours days weeks years). | string | false |
| containers | Containers allows injecting additional containers or modifying operator generated containers. This can be used to allow adding an authentication proxy to a ThanosRuler pod or to change the behavior of an operator generated container. Containers described here modify an operator generated container if they share the same name and modifications are done via a strategic merge patch. The current container names are: `thanos-ruler` and `rules-configmap-reloader`. Overriding containers is entirely outside the scope of what the maintainers will support and by doing so, you accept that this behaviour may break at any time without notice. | []v1.Container | false |
| initContainers | InitContainers allows adding initContainers to the pod definition. Those can be used to e.g. fetch secrets for injection into the ThanosRuler configuration from external sources. Any errors during the execution of an initContainer will lead to a restart of the Pod. More info: https://kubernetes.io/docs/concepts/workloads/pods/init-containers/ Using initContainers for any use case other then secret fetching is entirely outside the scope of what the maintainers will support and by doing so, you accept that this behaviour may break at any time without notice. | []v1.Container | false |
| tracingConfig | TracingConfig configures tracing in Thanos. This is an experimental feature, it may change in any upcoming release in a breaking way. | *[v1.SecretKeySelector](https://kubernetes.io/docs/reference/generated/kubernetes-api/v1.17/#secretkeyselector-v1-core) | false |
| labels | Labels configure the external label pairs to ThanosRuler. If not provided, default replica label `thanos_ruler_replica` will be added as a label and be dropped in alerts. | map[string]string | false |
| alertDropLabels | AlertDropLabels configure the label names which should be dropped in ThanosRuler alerts. If `labels` field is not provided, `thanos_ruler_replica` will be dropped in alerts by default. | []string | false |
| externalPrefix | The external URL the Thanos Ruler instances will be available under. This is necessary to generate correct URLs. This is necessary if Thanos Ruler is not served from root of a DNS name. | string | false |
| routePrefix | The route prefix ThanosRuler registers HTTP handlers for. This allows thanos UI to be served on a sub-path. | string | false |
| grpcServerTlsConfig | GRPCServerTLSConfig configures the gRPC server from which Thanos Querier reads recorded rule data. Note: Currently only the CAFile, CertFile, and KeyFile fields are supported. Maps to the '--grpc-server-tls-*' CLI args. | *[TLSConfig](#tlsconfig) | false |

[Back to TOC](#table-of-contents)

## ThanosRulerStatus

ThanosRulerStatus is the most recent observed status of the ThanosRuler. Read-only. Not included when requesting from the apiserver, only from the Prometheus Operator API itself. More info: https://github.com/kubernetes/community/blob/master/contributors/devel/sig-architecture/api-conventions.md#spec-and-status

| Field | Description | Scheme | Required |
| ----- | ----------- | ------ | -------- |
| paused | Represents whether any actions on the underlying managed objects are being performed. Only delete actions will be performed. | bool | true |
| replicas | Total number of non-terminated pods targeted by this ThanosRuler deployment (their labels match the selector). | int32 | true |
| updatedReplicas | Total number of non-terminated pods targeted by this ThanosRuler deployment that have the desired version spec. | int32 | true |
| availableReplicas | Total number of available pods (ready for at least minReadySeconds) targeted by this ThanosRuler deployment. | int32 | true |
| unavailableReplicas | Total number of unavailable pods targeted by this ThanosRuler deployment. | int32 | true |

[Back to TOC](#table-of-contents)<|MERGE_RESOLUTION|>--- conflicted
+++ resolved
@@ -711,11 +711,7 @@
 | listenLocal | ListenLocal makes the Thanos ruler listen on loopback, so that it does not bind against the Pod IP. | bool | false |
 | queryEndpoints | QueryEndpoints defines Thanos querier endpoints from which to query metrics. Maps to the --query flag of thanos ruler. | []string | true |
 | queryConfig | Define configuration for connecting to thanos query instances. If this is defined, the QueryEndpoints field will be ignored. Maps to the `query.config` CLI argument. Only available with thanos v0.11.0 and higher. | *[v1.SecretKeySelector](https://kubernetes.io/docs/reference/generated/kubernetes-api/v1.17/#secretkeyselector-v1-core) | false |
-<<<<<<< HEAD
-| alertmanagersUrl | Define URL to send alerts to alertmanager.  For Thanos v0.10.0 and higher, AlertManagersConfig should be used instead. Maps to the `alertmanagers.url` arg. | string | false |
-=======
 | alertmanagersUrl | Define URLs to send alerts to Alertmanager.  For Thanos v0.10.0 and higher, AlertManagersConfig should be used instead.  Note: this field will be ignored if AlertManagersConfig is specified. Maps to the `alertmanagers.url` arg. | []string | false |
->>>>>>> d27008fb
 | alertmanagersConfig | Define configuration for connecting to alertmanager.  Only available with thanos v0.10.0 and higher.  Maps to the `alertmanagers.config` arg. | *[v1.SecretKeySelector](https://kubernetes.io/docs/reference/generated/kubernetes-api/v1.17/#secretkeyselector-v1-core) | false |
 | ruleSelector | A label selector to select which PrometheusRules to mount for alerting and recording. | *[metav1.LabelSelector](https://kubernetes.io/docs/reference/generated/kubernetes-api/v1.17/#labelselector-v1-meta) | false |
 | ruleNamespaceSelector | Namespaces to be selected for Rules discovery. If unspecified, only the same namespace as the ThanosRuler object is in is used. | *[metav1.LabelSelector](https://kubernetes.io/docs/reference/generated/kubernetes-api/v1.17/#labelselector-v1-meta) | false |
