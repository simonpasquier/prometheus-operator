--- conflicted
+++ resolved
@@ -1,20 +1,4 @@
 reviewers:
-<<<<<<< HEAD
-- brancz
-- squat
-- s-urbaniak
-- metalmatze
-- paulfantom
-- LiliC
-
-approvers:
-- brancz
-- squat
-- s-urbaniak
-- metalmatze
-- paulfantom
-- LiliC
-=======
   - brancz
   - metalmatze
   - s-urbaniak
@@ -27,5 +11,4 @@
   - s-urbaniak
   - squat
   - LiliC
-  - bwplotka
->>>>>>> 8691640f
+  - bwplotka