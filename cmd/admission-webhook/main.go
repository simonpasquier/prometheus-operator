--- conflicted
+++ resolved
@@ -39,21 +39,12 @@
 
 func main() {
 	var (
-<<<<<<< HEAD
-		serverConfig server.Config
-		flagset      = flag.CommandLine
-		logConfig    logging.Config
-	)
-
-	server.RegisterFlags(flagset, &serverConfig, ":8443", true)
-=======
 		serverConfig server.Config = server.DefaultConfig(":8443", true)
 		flagset                    = flag.CommandLine
 		logConfig    logging.Config
 	)
 
 	server.RegisterFlags(flagset, &serverConfig)
->>>>>>> 68376fab
 	versionutil.RegisterFlags(flagset)
 	logging.RegisterFlags(flagset, &logConfig)
 
