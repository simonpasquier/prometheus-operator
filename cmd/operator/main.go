--- conflicted
+++ resolved
@@ -101,20 +101,12 @@
 	apiServer       string
 	tlsClientConfig rest.TLSClientConfig
 
-<<<<<<< HEAD
-	serverConfig server.Config
-=======
 	serverConfig = server.DefaultConfig(":8080", false)
->>>>>>> 68376fab
 )
 
 func parseFlags(fs *flag.FlagSet) {
 	// Web server settings.
-<<<<<<< HEAD
-	server.RegisterFlags(fs, &serverConfig, ":8080", false)
-=======
 	server.RegisterFlags(fs, &serverConfig)
->>>>>>> 68376fab
 
 	// Kubernetes client-go settings.
 	fs.StringVar(&impersonateUser, "as", "", "Username to impersonate. User could be a regular user or a service account in a namespace.")
@@ -142,21 +134,12 @@
 	fs.StringVar(&cfg.PrometheusDefaultBaseImage, "prometheus-default-base-image", operator.DefaultPrometheusBaseImage, "Prometheus default base image (path without tag/version)")
 	fs.StringVar(&cfg.ThanosDefaultBaseImage, "thanos-default-base-image", operator.DefaultThanosBaseImage, "Thanos default base image (path without tag/version)")
 
-<<<<<<< HEAD
 	fs.Var(cfg.Namespaces.AllowList, "namespaces", "Namespaces to scope the interaction of the Prometheus Operator and the apiserver (allow list). This is mutually exclusive with --deny-namespaces.")
 	fs.Var(cfg.Namespaces.DenyList, "deny-namespaces", "Namespaces not to scope the interaction of the Prometheus Operator (deny list). This is mutually exclusive with --namespaces.")
 	fs.Var(cfg.Namespaces.PrometheusAllowList, "prometheus-instance-namespaces", "Namespaces where Prometheus and PrometheusAgent custom resources and corresponding Secrets, Configmaps and StatefulSets are watched/created. If set this takes precedence over --namespaces or --deny-namespaces for Prometheus custom resources.")
 	fs.Var(cfg.Namespaces.AlertmanagerAllowList, "alertmanager-instance-namespaces", "Namespaces where Alertmanager custom resources and corresponding StatefulSets are watched/created. If set this takes precedence over --namespaces or --deny-namespaces for Alertmanager custom resources.")
 	fs.Var(cfg.Namespaces.AlertmanagerConfigAllowList, "alertmanager-config-namespaces", "Namespaces where AlertmanagerConfig custom resources and corresponding Secrets are watched/created. If set this takes precedence over --namespaces or --deny-namespaces for AlertmanagerConfig custom resources.")
 	fs.Var(cfg.Namespaces.ThanosRulerAllowList, "thanos-ruler-instance-namespaces", "Namespaces where ThanosRuler custom resources and corresponding StatefulSets are watched/created. If set this takes precedence over --namespaces or --deny-namespaces for ThanosRuler custom resources.")
-=======
-	fs.Var(&cfg.Namespaces.AllowList, "namespaces", "Namespaces to scope the interaction of the Prometheus Operator and the apiserver (allow list). This is mutually exclusive with --deny-namespaces.")
-	fs.Var(&cfg.Namespaces.DenyList, "deny-namespaces", "Namespaces not to scope the interaction of the Prometheus Operator (deny list). This is mutually exclusive with --namespaces.")
-	fs.Var(&cfg.Namespaces.PrometheusAllowList, "prometheus-instance-namespaces", "Namespaces where Prometheus and PrometheusAgent custom resources and corresponding Secrets, Configmaps and StatefulSets are watched/created. If set this takes precedence over --namespaces or --deny-namespaces for Prometheus custom resources.")
-	fs.Var(&cfg.Namespaces.AlertmanagerAllowList, "alertmanager-instance-namespaces", "Namespaces where Alertmanager custom resources and corresponding StatefulSets are watched/created. If set this takes precedence over --namespaces or --deny-namespaces for Alertmanager custom resources.")
-	fs.Var(&cfg.Namespaces.AlertmanagerConfigAllowList, "alertmanager-config-namespaces", "Namespaces where AlertmanagerConfig custom resources and corresponding Secrets are watched/created. If set this takes precedence over --namespaces or --deny-namespaces for AlertmanagerConfig custom resources.")
-	fs.Var(&cfg.Namespaces.ThanosRulerAllowList, "thanos-ruler-instance-namespaces", "Namespaces where ThanosRuler custom resources and corresponding StatefulSets are watched/created. If set this takes precedence over --namespaces or --deny-namespaces for ThanosRuler custom resources.")
->>>>>>> 68376fab
 
 	fs.Var(&cfg.Annotations, "annotations", "Annotations to be add to all resources created by the operator")
 	fs.Var(&cfg.Labels, "labels", "Labels to be add to all resources created by the operator")
