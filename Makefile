SHELL=/bin/bash -o pipefail

GOOS?=$(shell go env GOOS)
GOARCH?=$(shell go env GOARCH)
ifeq ($(GOARCH),arm)
	ARCH=armv7
else
	ARCH=$(GOARCH)
endif

GO_PKG=github.com/coreos/prometheus-operator
REPO?=quay.io/coreos/prometheus-operator
REPO_PROMETHEUS_CONFIG_RELOADER?=quay.io/coreos/prometheus-config-reloader
REPO_PROMETHEUS_OPERATOR_LINT?=quay.io/coreos/prometheus-operator-lint
TAG?=$(shell git rev-parse --short HEAD)
VERSION?=$(shell cat VERSION | tr -d " \t\n\r")

FIRST_GOPATH:=$(firstword $(subst :, ,$(shell go env GOPATH)))
CONTROLLER_GEN_BINARY := $(FIRST_GOPATH)/bin/controller-gen
GOJSONTOYAML_BINARY:=$(FIRST_GOPATH)/bin/gojsontoyaml
JB_BINARY:=$(FIRST_GOPATH)/bin/jb
PO_DOCGEN_BINARY:=$(FIRST_GOPATH)/bin/po-docgen
EMBEDMD_BINARY:=$(FIRST_GOPATH)/bin/embedmd

TYPES_V1_TARGET := pkg/apis/monitoring/v1/types.go
TYPES_V1_TARGET += pkg/apis/monitoring/v1/thanos_types.go

K8S_GEN_VERSION:=release-1.14
K8S_GEN_BINARIES:=informer-gen lister-gen client-gen
K8S_GEN_ARGS:=--go-header-file $(FIRST_GOPATH)/src/$(GO_PKG)/.header --v=1 --logtostderr

K8S_GEN_DEPS:=.header
K8S_GEN_DEPS+=$(TYPES_V1_TARGET)
K8S_GEN_DEPS+=$(foreach bin,$(K8S_GEN_BINARIES),$(FIRST_GOPATH)/bin/$(bin))

GO_BUILD_RECIPE=GOOS=$(GOOS) GOARCH=$(GOARCH) CGO_ENABLED=0 go build -mod=vendor -ldflags="-s -X $(GO_PKG)/pkg/version.Version=$(VERSION)"
pkgs = $(shell go list ./... | grep -v /vendor/ | grep -v /test/ | grep -v /contrib/)

CONTAINER_CMD:=docker run --rm \
		-u="$(shell id -u):$(shell id -g)" \
		-v "$(shell go env GOCACHE):/.cache/go-build" \
		-v "$(PWD):/go/src/$(GO_PKG):Z" \
		-w "/go/src/$(GO_PKG)" \
		-e GO111MODULE=on \
		-e USER=deadbeef \
		quay.io/coreos/po-tooling

.PHONY: all
all: format generate build test

.PHONY: clean
clean:
	# Remove all files and directories ignored by git.
	git clean -Xfd .

############
# Building #
############

.PHONY: build
build: operator prometheus-config-reloader k8s-gen po-lint

.PHONY: operator
operator:
	$(GO_BUILD_RECIPE) -o $@ cmd/operator/main.go

.PHONY: operator-no-deps
operator-no-deps:
	GOOS=linux CGO_ENABLED=0 go build \
	-mod=vendor \
	-ldflags "-X $(GO_PKG)/pkg/version.Version=$(shell cat VERSION)" \
	-o operator cmd/operator/main.go

.PHONY: prometheus-config-reloader
prometheus-config-reloader:
	$(GO_BUILD_RECIPE) -o $@ cmd/$@/main.go

.PHONY: po-lint
po-lint:
	$(GO_BUILD_RECIPE) -o po-lint cmd/po-lint/main.go

DEEPCOPY_TARGET := pkg/apis/monitoring/v1/zz_generated.deepcopy.go
$(DEEPCOPY_TARGET): $(CONTROLLER_GEN_BINARY)
	$(CONTROLLER_GEN_BINARY) object:headerFile=./.header \
		paths=./pkg/apis/monitoring/v1

CLIENT_TARGET := pkg/client/versioned/clientset.go
$(CLIENT_TARGET): $(K8S_GEN_DEPS)
	$(CLIENT_GEN_BINARY) \
	$(K8S_GEN_ARGS) \
	--input-base     "" \
	--clientset-name "versioned" \
	--input	         "$(GO_PKG)/pkg/apis/monitoring/v1" \
	--output-package "$(GO_PKG)/pkg/client"

LISTER_TARGET := pkg/client/listers/monitoring/v1/prometheus.go
$(LISTER_TARGET): $(K8S_GEN_DEPS)
	$(LISTER_GEN_BINARY) \
	$(K8S_GEN_ARGS) \
	--input-dirs     "$(GO_PKG)/pkg/apis/monitoring/v1" \
	--output-package "$(GO_PKG)/pkg/client/listers"

INFORMER_TARGET := pkg/client/informers/externalversions/monitoring/v1/prometheus.go
$(INFORMER_TARGET): $(K8S_GEN_DEPS) $(LISTER_TARGET) $(CLIENT_TARGET)
	$(INFORMER_GEN_BINARY) \
	$(K8S_GEN_ARGS) \
	--versioned-clientset-package "$(GO_PKG)/pkg/client/versioned" \
	--listers-package "$(GO_PKG)/pkg/client/listers" \
	--input-dirs      "$(GO_PKG)/pkg/apis/monitoring/v1" \
	--output-package  "$(GO_PKG)/pkg/client/informers"

.PHONY: k8s-gen
k8s-gen: \
	$(DEEPCOPY_TARGET) \
	$(CLIENT_TARGET) \
	$(LISTER_TARGET) \
	$(INFORMER_TARGET) \
	$(OPENAPI_TARGET)

.PHONY: image
image: .hack-operator-image .hack-prometheus-config-reloader-image

.hack-operator-image: Dockerfile operator
# Create empty target file, for the sole purpose of recording when this target
# was last executed via the last-modification timestamp on the file. See
# https://www.gnu.org/software/make/manual/make.html#Empty-Targets
	docker build --build-arg ARCH=$(ARCH) --build-arg OS=$(GOOS) -t $(REPO):$(TAG) .
	touch $@

.hack-prometheus-config-reloader-image: cmd/prometheus-config-reloader/Dockerfile prometheus-config-reloader
# Create empty target file, for the sole purpose of recording when this target
# was last executed via the last-modification timestamp on the file. See
# https://www.gnu.org/software/make/manual/make.html#Empty-Targets
<<<<<<< HEAD
	docker build -t $(REPO_PROMETHEUS_CONFIG_RELOADER):$(TAG) -f Dockerfile.config-reloader .
=======
	docker build --build-arg ARCH=$(ARCH) --build-arg OS=$(GOOS) -t $(REPO_PROMETHEUS_CONFIG_RELOADER):$(TAG) -f cmd/prometheus-config-reloader/Dockerfile .
>>>>>>> d0a871b7
	touch $@


##############
# Generating #
##############

vendor:
	go mod vendor

.PHONY: generate
generate: $(DEEPCOPY_TARGET) generate-crds bundle.yaml $(shell find Documentation -type f)

.PHONY: generate-in-docker
generate-in-docker:
	$(CONTAINER_CMD) make --always-make generate

.PHONY: generate-crds
generate-crds: $(CONTROLLER_GEN_BINARY) $(GOJSONTOYAML_BINARY) $(TYPES_V1_TARGET)
	GOOS=$(OS) GOARCH=$(ARCH) go run -v ./scripts/generate-crds.go --controller-gen=$(CONTROLLER_GEN_BINARY) --gojsontoyaml=$(GOJSONTOYAML_BINARY)

bundle.yaml: generate-crds $(shell find example/rbac/prometheus-operator/*.yaml -type f)
	scripts/generate-bundle.sh

scripts/generate/vendor: $(JB_BINARY) $(shell find jsonnet/prometheus-operator -type f)
	cd scripts/generate; $(JB_BINARY) install;

example/non-rbac/prometheus-operator.yaml: scripts/generate/vendor scripts/generate/prometheus-operator-non-rbac.jsonnet $(shell find jsonnet -type f)
	scripts/generate/build-non-rbac-prometheus-operator.sh

RBAC_MANIFESTS = example/rbac/prometheus-operator/prometheus-operator-cluster-role.yaml example/rbac/prometheus-operator/prometheus-operator-cluster-role-binding.yaml example/rbac/prometheus-operator/prometheus-operator-service-account.yaml example/rbac/prometheus-operator/prometheus-operator-deployment.yaml
$(RBAC_MANIFESTS): scripts/generate/vendor scripts/generate/prometheus-operator-rbac.jsonnet $(shell find jsonnet -type f)
	scripts/generate/build-rbac-prometheus-operator.sh

jsonnet/prometheus-operator/prometheus-operator.libsonnet: VERSION
	sed -i                                                            \
		"s/prometheusOperator: 'v.*',/prometheusOperator: 'v$(VERSION)',/" \
		jsonnet/prometheus-operator/prometheus-operator.libsonnet;

FULLY_GENERATED_DOCS = Documentation/api.md Documentation/compatibility.md
TO_BE_EXTENDED_DOCS = $(filter-out $(FULLY_GENERATED_DOCS), $(shell find Documentation -type f))

Documentation/api.md: $(PO_DOCGEN_BINARY) $(TYPES_V1_TARGET)
	$(PO_DOCGEN_BINARY) api $(TYPES_V1_TARGET) > $@

Documentation/compatibility.md: $(PO_DOCGEN_BINARY) pkg/prometheus/statefulset.go
	$(PO_DOCGEN_BINARY) compatibility > $@

$(TO_BE_EXTENDED_DOCS): $(EMBEDMD_BINARY) $(shell find example) bundle.yaml
	$(EMBEDMD_BINARY) -w `find Documentation -name "*.md" | grep -v vendor`


##############
# Formatting #
##############

.PHONY: format
format: go-fmt check-license shellcheck

.PHONY: go-fmt
go-fmt:
	go fmt $(pkgs)

.PHONY: check-license
check-license:
	./scripts/check_license.sh

.PHONY: shellcheck
shellcheck:
	docker run -v "$(PWD):/mnt" koalaman/shellcheck:stable $(shell find . -type f -name "*.sh" -not -path "*vendor*")

###########
# Testing #
###########

.PHONY: test
test: test-unit test-e2e

.PHONY: test-unit
test-unit:
	go test -race $(TEST_RUN_ARGS) -short $(pkgs) -count=1

test/instrumented-sample-app/certs/cert.pem test/instrumented-sample-app/certs/key.pem:
	cd test/instrumented-sample-app && make generate-certs

.PHONY: test-e2e
test-e2e: KUBECONFIG?=$(HOME)/.kube/config
test-e2e: test/instrumented-sample-app/certs/cert.pem test/instrumented-sample-app/certs/key.pem
	go test -timeout 55m -v ./test/e2e/ $(TEST_RUN_ARGS) --kubeconfig=$(KUBECONFIG) --operator-image=$(REPO):$(TAG) -count=1

############
# Binaries #
############

# generate k8s generator variable and target,
# i.e. if $(1)=informer-gen:
#
# INFORMER_GEN_BINARY=/home/user/go/bin/informer-gen
#
# /home/user/go/bin/informer-gen:
#	go get -u -d k8s.io/code-generator/cmd/informer-gen
#	cd /home/user/go/src/k8s.io/code-generator; git checkout release-1.14
#	go install k8s.io/code-generator/cmd/informer-gen
#
define _K8S_GEN_VAR_TARGET_
$(shell echo $(1) | tr '[:lower:]' '[:upper:]' | tr '-' '_')_BINARY:=$(FIRST_GOPATH)/bin/$(1)

$(FIRST_GOPATH)/bin/$(1):
	@go install -mod=vendor k8s.io/code-generator/cmd/$(1)

endef

$(foreach binary,$(K8S_GEN_BINARIES),$(eval $(call _K8S_GEN_VAR_TARGET_,$(binary))))

$(EMBEDMD_BINARY):
	@go install -mod=vendor github.com/campoy/embedmd

$(JB_BINARY):
	@go install -mod=vendor github.com/jsonnet-bundler/jsonnet-bundler/cmd/jb

$(CONTROLLER_GEN_BINARY):
	@go install -mod=vendor sigs.k8s.io/controller-tools/cmd/controller-gen 

$(PO_DOCGEN_BINARY): $(shell find cmd/po-docgen -type f) $(TYPES_V1_TARGET)
	@go install -mod=vendor $(GO_PKG)/cmd/po-docgen

$(GOJSONTOYAML_BINARY):
	@go install -mod=vendor github.com/brancz/gojsontoyaml<|MERGE_RESOLUTION|>--- conflicted
+++ resolved
@@ -131,11 +131,7 @@
 # Create empty target file, for the sole purpose of recording when this target
 # was last executed via the last-modification timestamp on the file. See
 # https://www.gnu.org/software/make/manual/make.html#Empty-Targets
-<<<<<<< HEAD
-	docker build -t $(REPO_PROMETHEUS_CONFIG_RELOADER):$(TAG) -f Dockerfile.config-reloader .
-=======
 	docker build --build-arg ARCH=$(ARCH) --build-arg OS=$(GOOS) -t $(REPO_PROMETHEUS_CONFIG_RELOADER):$(TAG) -f cmd/prometheus-config-reloader/Dockerfile .
->>>>>>> d0a871b7
 	touch $@
 
 
