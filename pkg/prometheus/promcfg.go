--- conflicted
+++ resolved
@@ -1832,13 +1832,9 @@
 	}
 
 	alertmanagerConfigs := make([]yaml.MapSlice, 0, len(alerting.Alertmanagers))
-	s := store.ForNamespace(cg.prom.GetObjectMeta().GetNamespace())
 	for i, am := range alerting.Alertmanagers {
-<<<<<<< HEAD
 		s := store.ForNamespace(*am.Namespace)
 
-=======
->>>>>>> f0a3778b
 		if am.Scheme == "" {
 			am.Scheme = "http"
 		}
@@ -1862,11 +1858,7 @@
 
 		cfg = addTLStoYaml(cfg, cg.prom.GetObjectMeta().GetNamespace(), am.TLSConfig)
 
-<<<<<<< HEAD
-		cfg = append(cfg, cg.generateK8SSDConfig(monitoringv1.NamespaceSelector{}, *am.Namespace, apiserverConfig, store, kubernetesSDRoleEndpoint, nil))
-=======
-		cfg = append(cfg, cg.generateK8SSDConfig(monitoringv1.NamespaceSelector{}, am.Namespace, apiserverConfig, s, kubernetesSDRoleEndpoint, nil))
->>>>>>> f0a3778b
+		cfg = append(cfg, cg.generateK8SSDConfig(monitoringv1.NamespaceSelector{}, *am.Namespace, apiserverConfig, s, kubernetesSDRoleEndpoint, nil))
 
 		//nolint:staticcheck // Ignore SA1019 this field is marked as deprecated.
 		if am.BearerTokenFile != "" {
