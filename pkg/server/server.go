--- conflicted
+++ resolved
@@ -36,34 +36,6 @@
 )
 
 const (
-<<<<<<< HEAD
-	defaultTLSDir = "/etc/tls/private"
-)
-
-func RegisterFlags(fs *flag.FlagSet, c *Config, defaultListenAddress string, defaultEnableTLS bool) {
-	fs.StringVar(&c.ListenAddress, "web.listen-address", defaultListenAddress, "Address on which to expose metrics and web interface.")
-
-	// Mitigate CVE-2023-44487 by disabling HTTP2 by default until the Go
-	// standard library and golang.org/x/net are fully fixed.
-	// Right now, it is possible for authenticated and unauthenticated users to
-	// hold open HTTP2 connections and consume huge amounts of memory.
-	// See:
-	// * https://github.com/kubernetes/kubernetes/pull/121120
-	// * https://github.com/kubernetes/kubernetes/issues/121197
-	// * https://github.com/golang/go/issues/63417#issuecomment-1758858612
-	fs.BoolVar(&c.EnableHTTP2, "web.enable-http2", false, "Enable HTTP2 connections.")
-
-	fs.BoolVar(&c.TLSConfig.Enabled, "web.enable-tls", defaultEnableTLS, "Enable TLS for the web server.")
-	fs.StringVar(&c.TLSConfig.CertFile, "web.cert-file", filepath.Join(defaultTLSDir, "tls.crt"), "Certficate file to be used for the web server.")
-	fs.StringVar(&c.TLSConfig.KeyFile, "web.key-file", filepath.Join(defaultTLSDir, "tls.key"), "Private key matching the cert file to be used for the web server.")
-	fs.StringVar(&c.TLSConfig.ClientCAFile, "web.client-ca-file", filepath.Join(defaultTLSDir, "tls-ca.crt"), "Client CA certificate file to be used for the web server.")
-
-	fs.DurationVar(&c.TLSConfig.ReloadInterval, "web.tls-reload-interval", time.Minute, "The interval at which to watch for TLS certificate changes, by default set to 1 minute. (default 1m0s).")
-
-	fs.StringVar(&c.TLSConfig.MinVersion, "web.tls-min-version", "VersionTLS13",
-		"Minimum TLS version supported. Value must match version names from https://golang.org/pkg/crypto/tls/#pkg-constants.")
-	fs.Var(c.TLSConfig.CipherSuites, "web.tls-cipher-suites", "Comma-separated list of cipher suites for the server."+
-=======
 	defaultTLSDir     = "/etc/tls/private"
 	defaultTLSVersion = "VersionTLS13"
 )
@@ -107,7 +79,6 @@
 	fs.StringVar(&c.TLSConfig.MinVersion, "web.tls-min-version", c.TLSConfig.MinVersion,
 		"Minimum TLS version supported. Value must match version names from https://golang.org/pkg/crypto/tls/#pkg-constants.")
 	fs.Var(&c.TLSConfig.CipherSuites, "web.tls-cipher-suites", "Comma-separated list of cipher suites for the server."+
->>>>>>> 68376fab
 		" Values are from tls package constants (https://golang.org/pkg/crypto/tls/#pkg-constants)."+
 		"If omitted, the default Go cipher suites will be used. "+
 		"Note that TLS 1.3 ciphersuites are not configurable.")
@@ -162,11 +133,7 @@
 	case tls.VersionTLS12:
 	case tls.VersionTLS13:
 	default:
-<<<<<<< HEAD
 		return nil, fmt.Errorf("TLS version %q isn't supported", tc.MinVersion)
-=======
-		return nil, fmt.Errorf("TLS version %q isn't supported", tls.VersionName(version))
->>>>>>> 68376fab
 	}
 
 	tlsCfg.MinVersion = version
@@ -189,7 +156,6 @@
 	switch {
 	case err != nil:
 		level.Warn(logger).Log("msg", "server TLS client verification disabled", "err", err, "client_ca_file", tc.ClientCAFile)
-<<<<<<< HEAD
 
 	case !info.Mode().IsRegular():
 		level.Warn(logger).Log("msg", "server TLS client verification disabled", "client_ca_file", tc.ClientCAFile, "file_mode", info.Mode().String())
@@ -205,23 +171,6 @@
 			return nil, fmt.Errorf("client CA %q: failed to parse certificate", tc.ClientCAFile)
 		}
 
-=======
-
-	case !info.Mode().IsRegular():
-		level.Warn(logger).Log("msg", "server TLS client verification disabled", "client_ca_file", tc.ClientCAFile, "file_mode", info.Mode().String())
-
-	default:
-		caPEM, err := os.ReadFile(tc.ClientCAFile)
-		if err != nil {
-			return nil, fmt.Errorf("reading client CA %q: %w", tc.ClientCAFile, err)
-		}
-
-		certPool := x509.NewCertPool()
-		if !certPool.AppendCertsFromPEM(caPEM) {
-			return nil, fmt.Errorf("client CA %q: failed to parse certificate", tc.ClientCAFile)
-		}
-
->>>>>>> 68376fab
 		tlsCfg.ClientCAs = certPool
 		tlsCfg.ClientAuth = tls.RequireAndVerifyClientCert
 		level.Info(logger).Log("msg", "server TLS client verification enabled", "client_ca_file", tc.ClientCAFile)
